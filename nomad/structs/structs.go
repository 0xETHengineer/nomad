package structs

import (
	"bytes"
	"container/heap"
	"crypto/md5"
	"crypto/sha1"
	"crypto/sha256"
	"crypto/sha512"
	"encoding/base32"
	"encoding/base64"
	"encoding/hex"
	"errors"
	"fmt"
	"hash"
	"hash/crc32"
	"math"
	"net"
	"os"
	"reflect"
	"regexp"
	"sort"
	"strconv"
	"strings"
	"time"

	jwt "github.com/golang-jwt/jwt/v4"
	"github.com/hashicorp/cronexpr"
	"github.com/hashicorp/go-msgpack/codec"
	"github.com/hashicorp/go-multierror"
	"github.com/hashicorp/go-set"
	"github.com/hashicorp/go-version"
	"github.com/hashicorp/nomad/acl"
	"github.com/hashicorp/nomad/command/agent/host"
	"github.com/hashicorp/nomad/command/agent/pprof"
	"github.com/hashicorp/nomad/helper"
	"github.com/hashicorp/nomad/helper/args"
	"github.com/hashicorp/nomad/helper/constraints/semver"
	"github.com/hashicorp/nomad/helper/escapingfs"
	"github.com/hashicorp/nomad/helper/uuid"
	"github.com/hashicorp/nomad/lib/cpuset"
	"github.com/hashicorp/nomad/lib/kheap"
	psstructs "github.com/hashicorp/nomad/plugins/shared/structs"
	"github.com/miekg/dns"
	"github.com/mitchellh/copystructure"
	"golang.org/x/crypto/blake2b"
)

var (
	// validPolicyName is used to validate a policy name
	validPolicyName = regexp.MustCompile("^[a-zA-Z0-9-]{1,128}$")

	// b32 is a lowercase base32 encoding for use in URL friendly service hashes
	b32 = base32.NewEncoding(strings.ToLower("abcdefghijklmnopqrstuvwxyz234567"))
)

type MessageType uint8

// note: new raft message types need to be added to the end of this
// list of contents
const (
	NodeRegisterRequestType                      MessageType = 0
	NodeDeregisterRequestType                    MessageType = 1
	NodeUpdateStatusRequestType                  MessageType = 2
	NodeUpdateDrainRequestType                   MessageType = 3
	JobRegisterRequestType                       MessageType = 4
	JobDeregisterRequestType                     MessageType = 5
	EvalUpdateRequestType                        MessageType = 6
	EvalDeleteRequestType                        MessageType = 7
	AllocUpdateRequestType                       MessageType = 8
	AllocClientUpdateRequestType                 MessageType = 9
	ReconcileJobSummariesRequestType             MessageType = 10
	VaultAccessorRegisterRequestType             MessageType = 11
	VaultAccessorDeregisterRequestType           MessageType = 12
	ApplyPlanResultsRequestType                  MessageType = 13
	DeploymentStatusUpdateRequestType            MessageType = 14
	DeploymentPromoteRequestType                 MessageType = 15
	DeploymentAllocHealthRequestType             MessageType = 16
	DeploymentDeleteRequestType                  MessageType = 17
	JobStabilityRequestType                      MessageType = 18
	ACLPolicyUpsertRequestType                   MessageType = 19
	ACLPolicyDeleteRequestType                   MessageType = 20
	ACLTokenUpsertRequestType                    MessageType = 21
	ACLTokenDeleteRequestType                    MessageType = 22
	ACLTokenBootstrapRequestType                 MessageType = 23
	AutopilotRequestType                         MessageType = 24
	UpsertNodeEventsType                         MessageType = 25
	JobBatchDeregisterRequestType                MessageType = 26
	AllocUpdateDesiredTransitionRequestType      MessageType = 27
	NodeUpdateEligibilityRequestType             MessageType = 28
	BatchNodeUpdateDrainRequestType              MessageType = 29
	SchedulerConfigRequestType                   MessageType = 30
	NodeBatchDeregisterRequestType               MessageType = 31
	ClusterMetadataRequestType                   MessageType = 32
	ServiceIdentityAccessorRegisterRequestType   MessageType = 33
	ServiceIdentityAccessorDeregisterRequestType MessageType = 34
	CSIVolumeRegisterRequestType                 MessageType = 35
	CSIVolumeDeregisterRequestType               MessageType = 36
	CSIVolumeClaimRequestType                    MessageType = 37
	ScalingEventRegisterRequestType              MessageType = 38
	CSIVolumeClaimBatchRequestType               MessageType = 39
	CSIPluginDeleteRequestType                   MessageType = 40
	EventSinkUpsertRequestType                   MessageType = 41
	EventSinkDeleteRequestType                   MessageType = 42
	BatchEventSinkUpdateProgressType             MessageType = 43
	OneTimeTokenUpsertRequestType                MessageType = 44
	OneTimeTokenDeleteRequestType                MessageType = 45
	OneTimeTokenExpireRequestType                MessageType = 46
	ServiceRegistrationUpsertRequestType         MessageType = 47
	ServiceRegistrationDeleteByIDRequestType     MessageType = 48
	ServiceRegistrationDeleteByNodeIDRequestType MessageType = 49
	SecureVariableUpsertRequestType              MessageType = 50
	SecureVariableDeleteRequestType              MessageType = 51
	RootKeyMetaUpsertRequestType                 MessageType = 52
	RootKeyMetaDeleteRequestType                 MessageType = 53

	// Namespace types were moved from enterprise and therefore start at 64
	NamespaceUpsertRequestType MessageType = 64
	NamespaceDeleteRequestType MessageType = 65
)

const (
	// IgnoreUnknownTypeFlag is set along with a MessageType
	// to indicate that the message type can be safely ignored
	// if it is not recognized. This is for future proofing, so
	// that new commands can be added in a way that won't cause
	// old servers to crash when the FSM attempts to process them.
	IgnoreUnknownTypeFlag MessageType = 128

	// MsgTypeTestSetup is used during testing when calling state store
	// methods directly that require an FSM MessageType
	MsgTypeTestSetup MessageType = IgnoreUnknownTypeFlag

	GetterModeAny  = "any"
	GetterModeFile = "file"
	GetterModeDir  = "dir"

	// maxPolicyDescriptionLength limits a policy description length
	maxPolicyDescriptionLength = 256

	// maxTokenNameLength limits a ACL token name length
	maxTokenNameLength = 256

	// ACLClientToken and ACLManagementToken are the only types of tokens
	ACLClientToken     = "client"
	ACLManagementToken = "management"

	// DefaultNamespace is the default namespace.
	DefaultNamespace            = "default"
	DefaultNamespaceDescription = "Default shared namespace"

	// AllNamespacesSentinel is the value used as a namespace RPC value
	// to indicate that endpoints must search in all namespaces
	//
	// Also defined in acl/acl.go to avoid circular dependencies. If modified
	// it should be updated there as well.
	AllNamespacesSentinel = "*"

	// maxNamespaceDescriptionLength limits a namespace description length
	maxNamespaceDescriptionLength = 256

	// JitterFraction is a the limit to the amount of jitter we apply
	// to a user specified MaxQueryTime. We divide the specified time by
	// the fraction. So 16 == 6.25% limit of jitter. This jitter is also
	// applied to RPCHoldTimeout.
	JitterFraction = 16

	// MaxRetainedNodeEvents is the maximum number of node events that will be
	// retained for a single node
	MaxRetainedNodeEvents = 10

	// MaxRetainedNodeScores is the number of top scoring nodes for which we
	// retain scoring metadata
	MaxRetainedNodeScores = 5

	// Normalized scorer name
	NormScorerName = "normalized-score"

	// MaxBlockingRPCQueryTime is used to bound the limit of a blocking query
	MaxBlockingRPCQueryTime = 300 * time.Second

	// DefaultBlockingRPCQueryTime is the amount of time we block waiting for a change
	// if no time is specified. Previously we would wait the MaxBlockingRPCQueryTime.
	DefaultBlockingRPCQueryTime = 300 * time.Second
)

var (
	// validNamespaceName is used to validate a namespace name
	validNamespaceName = regexp.MustCompile("^[a-zA-Z0-9-]{1,128}$")
)

// NamespacedID is a tuple of an ID and a namespace
type NamespacedID struct {
	ID        string
	Namespace string
}

// NewNamespacedID returns a new namespaced ID given the ID and namespace
func NewNamespacedID(id, ns string) NamespacedID {
	return NamespacedID{
		ID:        id,
		Namespace: ns,
	}
}

func (n NamespacedID) String() string {
	return fmt.Sprintf("<ns: %q, id: %q>", n.Namespace, n.ID)
}

// RPCInfo is used to describe common information about query
type RPCInfo interface {
	RequestRegion() string
	IsRead() bool
	AllowStaleRead() bool
	IsForwarded() bool
	SetForwarded()
	TimeToBlock() time.Duration
	// SetTimeToBlock sets how long this request can block. The requested time may not be possible,
	// so Callers should readback TimeToBlock. E.g. you cannot set time to block at all on WriteRequests
	// and it cannot exceed MaxBlockingRPCQueryTime
	SetTimeToBlock(t time.Duration)
}

// InternalRpcInfo allows adding internal RPC metadata to an RPC. This struct
// should NOT be replicated in the API package as it is internal only.
type InternalRpcInfo struct {
	// Forwarded marks whether the RPC has been forwarded.
	Forwarded bool
}

// IsForwarded returns whether the RPC is forwarded from another server.
func (i *InternalRpcInfo) IsForwarded() bool {
	return i.Forwarded
}

// SetForwarded marks that the RPC is being forwarded from another server.
func (i *InternalRpcInfo) SetForwarded() {
	i.Forwarded = true
}

// QueryOptions is used to specify various flags for read queries
type QueryOptions struct {
	// The target region for this query
	Region string

	// Namespace is the target namespace for the query.
	//
	// Since handlers do not have a default value set they should access
	// the Namespace via the RequestNamespace method.
	//
	// Requests accessing specific namespaced objects must check ACLs
	// against the namespace of the object, not the namespace in the
	// request.
	Namespace string

	// If set, wait until query exceeds given index. Must be provided
	// with MaxQueryTime.
	MinQueryIndex uint64

	// Provided with MinQueryIndex to wait for change.
	MaxQueryTime time.Duration

	// If set, any follower can service the request. Results
	// may be arbitrarily stale.
	AllowStale bool

	// If set, used as prefix for resource list searches
	Prefix string

	// AuthToken is secret portion of the ACL token used for the request
	AuthToken string

	// Filter specifies the go-bexpr filter expression to be used for
	// filtering the data prior to returning a response
	Filter string

	// PerPage is the number of entries to be returned in queries that support
	// paginated lists.
	PerPage int32

	// NextToken is the token used to indicate where to start paging
	// for queries that support paginated lists. This token should be
	// the ID of the next object after the last one seen in the
	// previous response.
	NextToken string

	// Reverse is used to reverse the default order of list results.
	Reverse bool

	InternalRpcInfo
}

// TimeToBlock returns MaxQueryTime adjusted for maximums and defaults
// it will return 0 if this is not a blocking query
func (q QueryOptions) TimeToBlock() time.Duration {
	if q.MinQueryIndex == 0 {
		return 0
	}
	if q.MaxQueryTime > MaxBlockingRPCQueryTime {
		return MaxBlockingRPCQueryTime
	} else if q.MaxQueryTime <= 0 {
		return DefaultBlockingRPCQueryTime
	}
	return q.MaxQueryTime
}

func (q *QueryOptions) SetTimeToBlock(t time.Duration) {
	q.MaxQueryTime = t
}

func (q QueryOptions) RequestRegion() string {
	return q.Region
}

// RequestNamespace returns the request's namespace or the default namespace if
// no explicit namespace was sent.
//
// Requests accessing specific namespaced objects must check ACLs against the
// namespace of the object, not the namespace in the request.
func (q QueryOptions) RequestNamespace() string {
	if q.Namespace == "" {
		return DefaultNamespace
	}
	return q.Namespace
}

// IsRead only applies to reads, so always true.
func (q QueryOptions) IsRead() bool {
	return true
}

func (q QueryOptions) AllowStaleRead() bool {
	return q.AllowStale
}

// AgentPprofRequest is used to request a pprof report for a given node.
type AgentPprofRequest struct {
	// ReqType specifies the profile to use
	ReqType pprof.ReqType

	// Profile specifies the runtime/pprof profile to lookup and generate.
	Profile string

	// Seconds is the number of seconds to capture a profile
	Seconds int

	// Debug specifies if pprof profile should inclue debug output
	Debug int

	// GC specifies if the profile should call runtime.GC() before
	// running its profile. This is only used for "heap" profiles
	GC int

	// NodeID is the node we want to track the logs of
	NodeID string

	// ServerID is the server we want to track the logs of
	ServerID string

	QueryOptions
}

// AgentPprofResponse is used to return a generated pprof profile
type AgentPprofResponse struct {
	// ID of the agent that fulfilled the request
	AgentID string

	// Payload is the generated pprof profile
	Payload []byte

	// HTTPHeaders are a set of key value pairs to be applied as
	// HTTP headers for a specific runtime profile
	HTTPHeaders map[string]string
}

type WriteRequest struct {
	// The target region for this write
	Region string

	// Namespace is the target namespace for the write.
	//
	// Since RPC handlers do not have a default value set they should
	// access the Namespace via the RequestNamespace method.
	//
	// Requests accessing specific namespaced objects must check ACLs
	// against the namespace of the object, not the namespace in the
	// request.
	Namespace string

	// AuthToken is secret portion of the ACL token used for the request
	AuthToken string

	// IdempotencyToken can be used to ensure the write is idempotent.
	IdempotencyToken string

	InternalRpcInfo
}

func (w WriteRequest) TimeToBlock() time.Duration {
	return 0
}

func (w WriteRequest) SetTimeToBlock(_ time.Duration) {
}

func (w WriteRequest) RequestRegion() string {
	// The target region for this request
	return w.Region
}

// RequestNamespace returns the request's namespace or the default namespace if
// no explicit namespace was sent.
//
// Requests accessing specific namespaced objects must check ACLs against the
// namespace of the object, not the namespace in the request.
func (w WriteRequest) RequestNamespace() string {
	if w.Namespace == "" {
		return DefaultNamespace
	}
	return w.Namespace
}

// IsRead only applies to writes, always false.
func (w WriteRequest) IsRead() bool {
	return false
}

func (w WriteRequest) AllowStaleRead() bool {
	return false
}

// QueryMeta allows a query response to include potentially
// useful metadata about a query
type QueryMeta struct {
	// This is the index associated with the read
	Index uint64

	// If AllowStale is used, this is time elapsed since
	// last contact between the follower and leader. This
	// can be used to gauge staleness.
	LastContact time.Duration

	// Used to indicate if there is a known leader node
	KnownLeader bool

	// NextToken is the token returned with queries that support
	// paginated lists. To resume paging from this point, pass
	// this token in the next request's QueryOptions.
	NextToken string
}

// WriteMeta allows a write response to include potentially
// useful metadata about the write
type WriteMeta struct {
	// This is the index associated with the write
	Index uint64
}

// NodeRegisterRequest is used for Node.Register endpoint
// to register a node as being a schedulable entity.
type NodeRegisterRequest struct {
	Node      *Node
	NodeEvent *NodeEvent
	WriteRequest
}

// NodeDeregisterRequest is used for Node.Deregister endpoint
// to deregister a node as being a schedulable entity.
type NodeDeregisterRequest struct {
	NodeID string
	WriteRequest
}

// NodeBatchDeregisterRequest is used for Node.BatchDeregister endpoint
// to deregister a batch of nodes from being schedulable entities.
type NodeBatchDeregisterRequest struct {
	NodeIDs []string
	WriteRequest
}

// NodeServerInfo is used to in NodeUpdateResponse to return Nomad server
// information used in RPC server lists.
type NodeServerInfo struct {
	// RPCAdvertiseAddr is the IP endpoint that a Nomad Server wishes to
	// be contacted at for RPCs.
	RPCAdvertiseAddr string

	// RpcMajorVersion is the major version number the Nomad Server
	// supports
	RPCMajorVersion int32

	// RpcMinorVersion is the minor version number the Nomad Server
	// supports
	RPCMinorVersion int32

	// Datacenter is the datacenter that a Nomad server belongs to
	Datacenter string
}

// NodeUpdateStatusRequest is used for Node.UpdateStatus endpoint
// to update the status of a node.
type NodeUpdateStatusRequest struct {
	NodeID    string
	Status    string
	NodeEvent *NodeEvent
	UpdatedAt int64
	WriteRequest
}

// NodeUpdateDrainRequest is used for updating the drain strategy
type NodeUpdateDrainRequest struct {
	NodeID        string
	DrainStrategy *DrainStrategy

	// MarkEligible marks the node as eligible if removing the drain strategy.
	MarkEligible bool

	// NodeEvent is the event added to the node
	NodeEvent *NodeEvent

	// UpdatedAt represents server time of receiving request
	UpdatedAt int64

	// Meta is user-provided metadata relating to the drain operation
	Meta map[string]string

	WriteRequest
}

// BatchNodeUpdateDrainRequest is used for updating the drain strategy for a
// batch of nodes
type BatchNodeUpdateDrainRequest struct {
	// Updates is a mapping of nodes to their updated drain strategy
	Updates map[string]*DrainUpdate

	// NodeEvents is a mapping of the node to the event to add to the node
	NodeEvents map[string]*NodeEvent

	// UpdatedAt represents server time of receiving request
	UpdatedAt int64

	WriteRequest
}

// DrainUpdate is used to update the drain of a node
type DrainUpdate struct {
	// DrainStrategy is the new strategy for the node
	DrainStrategy *DrainStrategy

	// MarkEligible marks the node as eligible if removing the drain strategy.
	MarkEligible bool
}

// NodeUpdateEligibilityRequest is used for updating the scheduling	eligibility
type NodeUpdateEligibilityRequest struct {
	NodeID      string
	Eligibility string

	// NodeEvent is the event added to the node
	NodeEvent *NodeEvent

	// UpdatedAt represents server time of receiving request
	UpdatedAt int64

	WriteRequest
}

// NodeEvaluateRequest is used to re-evaluate the node
type NodeEvaluateRequest struct {
	NodeID string
	WriteRequest
}

// NodeSpecificRequest is used when we just need to specify a target node
type NodeSpecificRequest struct {
	NodeID   string
	SecretID string
	QueryOptions
}

// JobRegisterRequest is used for Job.Register endpoint
// to register a job as being a schedulable entity.
type JobRegisterRequest struct {
	Job *Job

	// If EnforceIndex is set then the job will only be registered if the passed
	// JobModifyIndex matches the current Jobs index. If the index is zero, the
	// register only occurs if the job is new.
	EnforceIndex   bool
	JobModifyIndex uint64

	// PreserveCounts indicates that during job update, existing task group
	// counts should be preserved, over those specified in the new job spec
	// PreserveCounts is ignored for newly created jobs.
	PreserveCounts bool

	// PolicyOverride is set when the user is attempting to override any policies
	PolicyOverride bool

	// EvalPriority is an optional priority to use on any evaluation created as
	// a result on this job registration. This value must be between 1-100
	// inclusively, where a larger value corresponds to a higher priority. This
	// is useful when an operator wishes to push through a job registration in
	// busy clusters with a large evaluation backlog. This avoids needing to
	// change the job priority which also impacts preemption.
	EvalPriority int

	// Eval is the evaluation that is associated with the job registration
	Eval *Evaluation

	WriteRequest
}

// JobDeregisterRequest is used for Job.Deregister endpoint
// to deregister a job as being a schedulable entity.
type JobDeregisterRequest struct {
	JobID string

	// Purge controls whether the deregister purges the job from the system or
	// whether the job is just marked as stopped and will be removed by the
	// garbage collector
	Purge bool

	// Global controls whether all regions of a multi-region job are
	// deregistered. It is ignored for single-region jobs.
	Global bool

	// EvalPriority is an optional priority to use on any evaluation created as
	// a result on this job deregistration. This value must be between 1-100
	// inclusively, where a larger value corresponds to a higher priority. This
	// is useful when an operator wishes to push through a job deregistration
	// in busy clusters with a large evaluation backlog.
	EvalPriority int

	// NoShutdownDelay, if set to true, will override the group and
	// task shutdown_delay configuration and ignore the delay for any
	// allocations stopped as a result of this Deregister call.
	NoShutdownDelay bool

	// Eval is the evaluation to create that's associated with job deregister
	Eval *Evaluation

	WriteRequest
}

// JobBatchDeregisterRequest is used to batch deregister jobs and upsert
// evaluations.
type JobBatchDeregisterRequest struct {
	// Jobs is the set of jobs to deregister
	Jobs map[NamespacedID]*JobDeregisterOptions

	// Evals is the set of evaluations to create.
	Evals []*Evaluation

	WriteRequest
}

// JobDeregisterOptions configures how a job is deregistered.
type JobDeregisterOptions struct {
	// Purge controls whether the deregister purges the job from the system or
	// whether the job is just marked as stopped and will be removed by the
	// garbage collector
	Purge bool
}

// JobEvaluateRequest is used when we just need to re-evaluate a target job
type JobEvaluateRequest struct {
	JobID       string
	EvalOptions EvalOptions
	WriteRequest
}

// EvalOptions is used to encapsulate options when forcing a job evaluation
type EvalOptions struct {
	ForceReschedule bool
}

// JobSpecificRequest is used when we just need to specify a target job
type JobSpecificRequest struct {
	JobID string
	All   bool
	QueryOptions
}

// JobListRequest is used to parameterize a list request
type JobListRequest struct {
	QueryOptions
}

// JobPlanRequest is used for the Job.Plan endpoint to trigger a dry-run
// evaluation of the Job.
type JobPlanRequest struct {
	Job  *Job
	Diff bool // Toggles an annotated diff
	// PolicyOverride is set when the user is attempting to override any policies
	PolicyOverride bool
	WriteRequest
}

// JobScaleRequest is used for the Job.Scale endpoint to scale one of the
// scaling targets in a job
type JobScaleRequest struct {
	JobID   string
	Target  map[string]string
	Count   *int64
	Message string
	Error   bool
	Meta    map[string]interface{}
	// PolicyOverride is set when the user is attempting to override any policies
	PolicyOverride bool
	WriteRequest
}

// Validate is used to validate the arguments in the request
func (r *JobScaleRequest) Validate() error {
	namespace := r.Target[ScalingTargetNamespace]
	if namespace != "" && namespace != r.RequestNamespace() {
		return NewErrRPCCoded(400, "namespace in payload did not match header")
	}

	jobID := r.Target[ScalingTargetJob]
	if jobID != "" && jobID != r.JobID {
		return fmt.Errorf("job ID in payload did not match URL")
	}

	groupName := r.Target[ScalingTargetGroup]
	if groupName == "" {
		return NewErrRPCCoded(400, "missing task group name for scaling action")
	}

	if r.Count != nil {
		if *r.Count < 0 {
			return NewErrRPCCoded(400, "scaling action count can't be negative")
		}

		if r.Error {
			return NewErrRPCCoded(400, "scaling action should not contain count if error is true")
		}

		truncCount := int(*r.Count)
		if int64(truncCount) != *r.Count {
			return NewErrRPCCoded(400,
				fmt.Sprintf("new scaling count is too large for TaskGroup.Count (int): %v", r.Count))
		}
	}

	return nil
}

// JobSummaryRequest is used when we just need to get a specific job summary
type JobSummaryRequest struct {
	JobID string
	QueryOptions
}

// JobScaleStatusRequest is used to get the scale status for a job
type JobScaleStatusRequest struct {
	JobID string
	QueryOptions
}

// JobDispatchRequest is used to dispatch a job based on a parameterized job
type JobDispatchRequest struct {
	JobID   string
	Payload []byte
	Meta    map[string]string
	WriteRequest
}

// JobValidateRequest is used to validate a job
type JobValidateRequest struct {
	Job *Job
	WriteRequest
}

// JobRevertRequest is used to revert a job to a prior version.
type JobRevertRequest struct {
	// JobID is the ID of the job  being reverted
	JobID string

	// JobVersion the version to revert to.
	JobVersion uint64

	// EnforcePriorVersion if set will enforce that the job is at the given
	// version before reverting.
	EnforcePriorVersion *uint64

	// ConsulToken is the Consul token that proves the submitter of the job revert
	// has access to the Service Identity policies associated with the job's
	// Consul Connect enabled services. This field is only used to transfer the
	// token and is not stored after the Job revert.
	ConsulToken string

	// VaultToken is the Vault token that proves the submitter of the job revert
	// has access to any Vault policies specified in the targeted job version. This
	// field is only used to transfer the token and is not stored after the Job
	// revert.
	VaultToken string

	WriteRequest
}

// JobStabilityRequest is used to marked a job as stable.
type JobStabilityRequest struct {
	// Job to set the stability on
	JobID      string
	JobVersion uint64

	// Set the stability
	Stable bool
	WriteRequest
}

// JobStabilityResponse is the response when marking a job as stable.
type JobStabilityResponse struct {
	WriteMeta
}

// NodeListRequest is used to parameterize a list request
type NodeListRequest struct {
	QueryOptions

	Fields *NodeStubFields
}

// EvalUpdateRequest is used for upserting evaluations.
type EvalUpdateRequest struct {
	Evals     []*Evaluation
	EvalToken string
	WriteRequest
}

// EvalReapRequest is used for reaping evaluations and allocation. This struct
// is used by the Eval.Reap RPC endpoint as a request argument, and also when
// performing eval reap or deletes via Raft. This is because Eval.Reap and
// Eval.Delete use the same Raft message when performing deletes so we do not
// need more Raft message types.
type EvalReapRequest struct {
	Evals  []string
	Allocs []string

	// UserInitiated tracks whether this reap request is the result of an
	// operator request. If this is true, the FSM needs to ensure the eval
	// broker is paused as the request can include non-terminal allocations.
	UserInitiated bool

	WriteRequest
}

// EvalSpecificRequest is used when we just need to specify a target evaluation
type EvalSpecificRequest struct {
	EvalID         string
	IncludeRelated bool
	QueryOptions
}

// EvalAckRequest is used to Ack/Nack a specific evaluation
type EvalAckRequest struct {
	EvalID string
	Token  string
	WriteRequest
}

// EvalDequeueRequest is used when we want to dequeue an evaluation
type EvalDequeueRequest struct {
	Schedulers       []string
	Timeout          time.Duration
	SchedulerVersion uint16
	WriteRequest
}

// EvalListRequest is used to list the evaluations
type EvalListRequest struct {
	FilterJobID      string
	FilterEvalStatus string
	QueryOptions
}

// ShouldBeFiltered indicates that the eval should be filtered (that
// is, removed) from the results
func (req *EvalListRequest) ShouldBeFiltered(e *Evaluation) bool {
	if req.FilterJobID != "" && req.FilterJobID != e.JobID {
		return true
	}
	if req.FilterEvalStatus != "" && req.FilterEvalStatus != e.Status {
		return true
	}
	return false
}

// PlanRequest is used to submit an allocation plan to the leader
type PlanRequest struct {
	Plan *Plan
	WriteRequest
}

// ApplyPlanResultsRequest is used by the planner to apply a Raft transaction
// committing the result of a plan.
type ApplyPlanResultsRequest struct {
	// AllocUpdateRequest holds the allocation updates to be made by the
	// scheduler.
	AllocUpdateRequest

	// Deployment is the deployment created or updated as a result of a
	// scheduling event.
	Deployment *Deployment

	// DeploymentUpdates is a set of status updates to apply to the given
	// deployments. This allows the scheduler to cancel any unneeded deployment
	// because the job is stopped or the update block is removed.
	DeploymentUpdates []*DeploymentStatusUpdate

	// EvalID is the eval ID of the plan being applied. The modify index of the
	// evaluation is updated as part of applying the plan to ensure that subsequent
	// scheduling events for the same job will wait for the index that last produced
	// state changes. This is necessary for blocked evaluations since they can be
	// processed many times, potentially making state updates, without the state of
	// the evaluation itself being updated.
	EvalID string

	// COMPAT 0.11
	// NodePreemptions is a slice of allocations from other lower priority jobs
	// that are preempted. Preempted allocations are marked as evicted.
	// Deprecated: Replaced with AllocsPreempted which contains only the diff
	NodePreemptions []*Allocation

	// AllocsPreempted is a slice of allocation diffs from other lower priority jobs
	// that are preempted. Preempted allocations are marked as evicted.
	AllocsPreempted []*AllocationDiff

	// PreemptionEvals is a slice of follow up evals for jobs whose allocations
	// have been preempted to place allocs in this plan
	PreemptionEvals []*Evaluation

	// IneligibleNodes are nodes the plan applier has repeatedly rejected
	// placements for and should therefore be considered ineligible by workers
	// to avoid retrying them repeatedly.
	IneligibleNodes []string

	// UpdatedAt represents server time of receiving request.
	UpdatedAt int64
}

// AllocUpdateRequest is used to submit changes to allocations, either
// to cause evictions or to assign new allocations. Both can be done
// within a single transaction
type AllocUpdateRequest struct {
	// COMPAT 0.11
	// Alloc is the list of new allocations to assign
	// Deprecated: Replaced with two separate slices, one containing stopped allocations
	// and another containing updated allocations
	Alloc []*Allocation

	// Allocations to stop. Contains only the diff, not the entire allocation
	AllocsStopped []*AllocationDiff

	// New or updated allocations
	AllocsUpdated []*Allocation

	// Evals is the list of new evaluations to create
	// Evals are valid only when used in the Raft RPC
	Evals []*Evaluation

	// Job is the shared parent job of the allocations.
	// It is pulled out since it is common to reduce payload size.
	Job *Job

	WriteRequest
}

// AllocUpdateDesiredTransitionRequest is used to submit changes to allocations
// desired transition state.
type AllocUpdateDesiredTransitionRequest struct {
	// Allocs is the mapping of allocation ids to their desired state
	// transition
	Allocs map[string]*DesiredTransition

	// Evals is the set of evaluations to create
	Evals []*Evaluation

	WriteRequest
}

// AllocStopRequest is used to stop and reschedule a running Allocation.
type AllocStopRequest struct {
	AllocID         string
	NoShutdownDelay bool

	WriteRequest
}

// AllocStopResponse is the response to an `AllocStopRequest`
type AllocStopResponse struct {
	// EvalID is the id of the follow up evalution for the rescheduled alloc.
	EvalID string

	WriteMeta
}

// AllocListRequest is used to request a list of allocations
type AllocListRequest struct {
	QueryOptions

	Fields *AllocStubFields
}

// AllocSpecificRequest is used to query a specific allocation
type AllocSpecificRequest struct {
	AllocID string
	QueryOptions
}

// AllocSignalRequest is used to signal a specific allocation
type AllocSignalRequest struct {
	AllocID string
	Task    string
	Signal  string
	QueryOptions
}

// AllocsGetRequest is used to query a set of allocations
type AllocsGetRequest struct {
	AllocIDs []string
	QueryOptions
}

// AllocRestartRequest is used to restart a specific allocations tasks.
type AllocRestartRequest struct {
	AllocID  string
	TaskName string

	QueryOptions
}

// PeriodicForceRequest is used to force a specific periodic job.
type PeriodicForceRequest struct {
	JobID string
	WriteRequest
}

// ServerMembersResponse has the list of servers in a cluster
type ServerMembersResponse struct {
	ServerName   string
	ServerRegion string
	ServerDC     string
	Members      []*ServerMember
}

// ServerMember holds information about a Nomad server agent in a cluster
type ServerMember struct {
	Name        string
	Addr        net.IP
	Port        uint16
	Tags        map[string]string
	Status      string
	ProtocolMin uint8
	ProtocolMax uint8
	ProtocolCur uint8
	DelegateMin uint8
	DelegateMax uint8
	DelegateCur uint8
}

// ClusterMetadata is used to store per-cluster metadata.
type ClusterMetadata struct {
	ClusterID  string
	CreateTime int64
}

// DeriveVaultTokenRequest is used to request wrapped Vault tokens for the
// following tasks in the given allocation
type DeriveVaultTokenRequest struct {
	NodeID   string
	SecretID string
	AllocID  string
	Tasks    []string
	QueryOptions
}

// VaultAccessorsRequest is used to operate on a set of Vault accessors
type VaultAccessorsRequest struct {
	Accessors []*VaultAccessor
}

// VaultAccessor is a reference to a created Vault token on behalf of
// an allocation's task.
type VaultAccessor struct {
	AllocID     string
	Task        string
	NodeID      string
	Accessor    string
	CreationTTL int

	// Raft Indexes
	CreateIndex uint64
}

// DeriveVaultTokenResponse returns the wrapped tokens for each requested task
type DeriveVaultTokenResponse struct {
	// Tasks is a mapping between the task name and the wrapped token
	Tasks map[string]string

	// Error stores any error that occurred. Errors are stored here so we can
	// communicate whether it is retryable
	Error *RecoverableError

	QueryMeta
}

// GenericRequest is used to request where no
// specific information is needed.
type GenericRequest struct {
	QueryOptions
}

// DeploymentListRequest is used to list the deployments
type DeploymentListRequest struct {
	QueryOptions
}

// DeploymentDeleteRequest is used for deleting deployments.
type DeploymentDeleteRequest struct {
	Deployments []string
	WriteRequest
}

// DeploymentStatusUpdateRequest is used to update the status of a deployment as
// well as optionally creating an evaluation atomically.
type DeploymentStatusUpdateRequest struct {
	// Eval, if set, is used to create an evaluation at the same time as
	// updating the status of a deployment.
	Eval *Evaluation

	// DeploymentUpdate is a status update to apply to the given
	// deployment.
	DeploymentUpdate *DeploymentStatusUpdate

	// Job is used to optionally upsert a job. This is used when setting the
	// allocation health results in a deployment failure and the deployment
	// auto-reverts to the latest stable job.
	Job *Job
}

// DeploymentAllocHealthRequest is used to set the health of a set of
// allocations as part of a deployment.
type DeploymentAllocHealthRequest struct {
	DeploymentID string

	// Marks these allocations as healthy, allow further allocations
	// to be rolled.
	HealthyAllocationIDs []string

	// Any unhealthy allocations fail the deployment
	UnhealthyAllocationIDs []string

	WriteRequest
}

// ApplyDeploymentAllocHealthRequest is used to apply an alloc health request via Raft
type ApplyDeploymentAllocHealthRequest struct {
	DeploymentAllocHealthRequest

	// Timestamp is the timestamp to use when setting the allocations health.
	Timestamp time.Time

	// An optional field to update the status of a deployment
	DeploymentUpdate *DeploymentStatusUpdate

	// Job is used to optionally upsert a job. This is used when setting the
	// allocation health results in a deployment failure and the deployment
	// auto-reverts to the latest stable job.
	Job *Job

	// An optional evaluation to create after promoting the canaries
	Eval *Evaluation
}

// DeploymentPromoteRequest is used to promote task groups in a deployment
type DeploymentPromoteRequest struct {
	DeploymentID string

	// All is to promote all task groups
	All bool

	// Groups is used to set the promotion status per task group
	Groups []string

	WriteRequest
}

// ApplyDeploymentPromoteRequest is used to apply a promotion request via Raft
type ApplyDeploymentPromoteRequest struct {
	DeploymentPromoteRequest

	// An optional evaluation to create after promoting the canaries
	Eval *Evaluation
}

// DeploymentPauseRequest is used to pause a deployment
type DeploymentPauseRequest struct {
	DeploymentID string

	// Pause sets the pause status
	Pause bool

	WriteRequest
}

// DeploymentRunRequest is used to remotely start a pending deployment.
// Used only for multiregion deployments.
type DeploymentRunRequest struct {
	DeploymentID string

	WriteRequest
}

// DeploymentUnblockRequest is used to remotely unblock a deployment.
// Used only for multiregion deployments.
type DeploymentUnblockRequest struct {
	DeploymentID string

	WriteRequest
}

// DeploymentCancelRequest is used to remotely cancel a deployment.
// Used only for multiregion deployments.
type DeploymentCancelRequest struct {
	DeploymentID string

	WriteRequest
}

// DeploymentSpecificRequest is used to make a request specific to a particular
// deployment
type DeploymentSpecificRequest struct {
	DeploymentID string
	QueryOptions
}

// DeploymentFailRequest is used to fail a particular deployment
type DeploymentFailRequest struct {
	DeploymentID string
	WriteRequest
}

// ScalingPolicySpecificRequest is used when we just need to specify a target scaling policy
type ScalingPolicySpecificRequest struct {
	ID string
	QueryOptions
}

// SingleScalingPolicyResponse is used to return a single job
type SingleScalingPolicyResponse struct {
	Policy *ScalingPolicy
	QueryMeta
}

// ScalingPolicyListRequest is used to parameterize a scaling policy list request
type ScalingPolicyListRequest struct {
	Job  string
	Type string
	QueryOptions
}

// ScalingPolicyListResponse is used for a list request
type ScalingPolicyListResponse struct {
	Policies []*ScalingPolicyListStub
	QueryMeta
}

// SingleDeploymentResponse is used to respond with a single deployment
type SingleDeploymentResponse struct {
	Deployment *Deployment
	QueryMeta
}

// GenericResponse is used to respond to a request where no
// specific response information is needed.
type GenericResponse struct {
	WriteMeta
}

// VersionResponse is used for the Status.Version response
type VersionResponse struct {
	Build    string
	Versions map[string]int
	QueryMeta
}

// JobRegisterResponse is used to respond to a job registration
type JobRegisterResponse struct {
	EvalID          string
	EvalCreateIndex uint64
	JobModifyIndex  uint64

	// Warnings contains any warnings about the given job. These may include
	// deprecation warnings.
	Warnings string

	QueryMeta
}

// JobDeregisterResponse is used to respond to a job deregistration
type JobDeregisterResponse struct {
	EvalID          string
	EvalCreateIndex uint64
	JobModifyIndex  uint64
	VolumeEvalID    string
	VolumeEvalIndex uint64
	QueryMeta
}

// JobBatchDeregisterResponse is used to respond to a batch job deregistration
type JobBatchDeregisterResponse struct {
	// JobEvals maps the job to its created evaluation
	JobEvals map[NamespacedID]string
	QueryMeta
}

// JobValidateResponse is the response from validate request
type JobValidateResponse struct {
	// DriverConfigValidated indicates whether the agent validated the driver
	// config
	DriverConfigValidated bool

	// ValidationErrors is a list of validation errors
	ValidationErrors []string

	// Error is a string version of any error that may have occurred
	Error string

	// Warnings contains any warnings about the given job. These may include
	// deprecation warnings.
	Warnings string
}

// NodeUpdateResponse is used to respond to a node update
type NodeUpdateResponse struct {
	HeartbeatTTL    time.Duration
	EvalIDs         []string
	EvalCreateIndex uint64
	NodeModifyIndex uint64

	// Features informs clients what enterprise features are allowed
	Features uint64

	// LeaderRPCAddr is the RPC address of the current Raft Leader.  If
	// empty, the current Nomad Server is in the minority of a partition.
	LeaderRPCAddr string

	// NumNodes is the number of Nomad nodes attached to this quorum of
	// Nomad Servers at the time of the response.  This value can
	// fluctuate based on the health of the cluster between heartbeats.
	NumNodes int32

	// Servers is the full list of known Nomad servers in the local
	// region.
	Servers []*NodeServerInfo

	QueryMeta
}

// NodeDrainUpdateResponse is used to respond to a node drain update
type NodeDrainUpdateResponse struct {
	NodeModifyIndex uint64
	EvalIDs         []string
	EvalCreateIndex uint64
	WriteMeta
}

// NodeEligibilityUpdateResponse is used to respond to a node eligibility update
type NodeEligibilityUpdateResponse struct {
	NodeModifyIndex uint64
	EvalIDs         []string
	EvalCreateIndex uint64
	WriteMeta
}

// NodeAllocsResponse is used to return allocs for a single node
type NodeAllocsResponse struct {
	Allocs []*Allocation
	QueryMeta
}

// NodeClientAllocsResponse is used to return allocs meta data for a single node
type NodeClientAllocsResponse struct {
	Allocs map[string]uint64

	// MigrateTokens are used when ACLs are enabled to allow cross node,
	// authenticated access to sticky volumes
	MigrateTokens map[string]string

	QueryMeta
}

// SingleNodeResponse is used to return a single node
type SingleNodeResponse struct {
	Node *Node
	QueryMeta
}

// NodeListResponse is used for a list request
type NodeListResponse struct {
	Nodes []*NodeListStub
	QueryMeta
}

// SingleJobResponse is used to return a single job
type SingleJobResponse struct {
	Job *Job
	QueryMeta
}

// JobSummaryResponse is used to return a single job summary
type JobSummaryResponse struct {
	JobSummary *JobSummary
	QueryMeta
}

// JobScaleStatusResponse is used to return the scale status for a job
type JobScaleStatusResponse struct {
	JobScaleStatus *JobScaleStatus
	QueryMeta
}

type JobScaleStatus struct {
	JobID          string
	Namespace      string
	JobCreateIndex uint64
	JobModifyIndex uint64
	JobStopped     bool
	TaskGroups     map[string]*TaskGroupScaleStatus
}

// TaskGroupScaleStatus is used to return the scale status for a given task group
type TaskGroupScaleStatus struct {
	Desired   int
	Placed    int
	Running   int
	Healthy   int
	Unhealthy int
	Events    []*ScalingEvent
}

type JobDispatchResponse struct {
	DispatchedJobID string
	EvalID          string
	EvalCreateIndex uint64
	JobCreateIndex  uint64
	WriteMeta
}

// JobListResponse is used for a list request
type JobListResponse struct {
	Jobs []*JobListStub
	QueryMeta
}

// JobVersionsRequest is used to get a jobs versions
type JobVersionsRequest struct {
	JobID string
	Diffs bool
	QueryOptions
}

// JobVersionsResponse is used for a job get versions request
type JobVersionsResponse struct {
	Versions []*Job
	Diffs    []*JobDiff
	QueryMeta
}

// JobPlanResponse is used to respond to a job plan request
type JobPlanResponse struct {
	// Annotations stores annotations explaining decisions the scheduler made.
	Annotations *PlanAnnotations

	// FailedTGAllocs is the placement failures per task group.
	FailedTGAllocs map[string]*AllocMetric

	// JobModifyIndex is the modification index of the job. The value can be
	// used when running `nomad run` to ensure that the Job wasn’t modified
	// since the last plan. If the job is being created, the value is zero.
	JobModifyIndex uint64

	// CreatedEvals is the set of evaluations created by the scheduler. The
	// reasons for this can be rolling-updates or blocked evals.
	CreatedEvals []*Evaluation

	// Diff contains the diff of the job and annotations on whether the change
	// causes an in-place update or create/destroy
	Diff *JobDiff

	// NextPeriodicLaunch is the time duration till the job would be launched if
	// submitted.
	NextPeriodicLaunch time.Time

	// Warnings contains any warnings about the given job. These may include
	// deprecation warnings.
	Warnings string

	WriteMeta
}

// SingleAllocResponse is used to return a single allocation
type SingleAllocResponse struct {
	Alloc *Allocation
	QueryMeta
}

// AllocsGetResponse is used to return a set of allocations
type AllocsGetResponse struct {
	Allocs []*Allocation
	QueryMeta
}

// JobAllocationsResponse is used to return the allocations for a job
type JobAllocationsResponse struct {
	Allocations []*AllocListStub
	QueryMeta
}

// JobEvaluationsResponse is used to return the evaluations for a job
type JobEvaluationsResponse struct {
	Evaluations []*Evaluation
	QueryMeta
}

// SingleEvalResponse is used to return a single evaluation
type SingleEvalResponse struct {
	Eval *Evaluation
	QueryMeta
}

// EvalDequeueResponse is used to return from a dequeue
type EvalDequeueResponse struct {
	Eval  *Evaluation
	Token string

	// WaitIndex is the Raft index the worker should wait until invoking the
	// scheduler.
	WaitIndex uint64

	QueryMeta
}

// GetWaitIndex is used to retrieve the Raft index in which state should be at
// or beyond before invoking the scheduler.
func (e *EvalDequeueResponse) GetWaitIndex() uint64 {
	// Prefer the wait index sent. This will be populated on all responses from
	// 0.7.0 and above
	if e.WaitIndex != 0 {
		return e.WaitIndex
	} else if e.Eval != nil {
		return e.Eval.ModifyIndex
	}

	// This should never happen
	return 1
}

// PlanResponse is used to return from a PlanRequest
type PlanResponse struct {
	Result *PlanResult
	WriteMeta
}

// AllocListResponse is used for a list request
type AllocListResponse struct {
	Allocations []*AllocListStub
	QueryMeta
}

// DeploymentListResponse is used for a list request
type DeploymentListResponse struct {
	Deployments []*Deployment
	QueryMeta
}

// EvalListResponse is used for a list request
type EvalListResponse struct {
	Evaluations []*Evaluation
	QueryMeta
}

// EvalAllocationsResponse is used to return the allocations for an evaluation
type EvalAllocationsResponse struct {
	Allocations []*AllocListStub
	QueryMeta
}

// PeriodicForceResponse is used to respond to a periodic job force launch
type PeriodicForceResponse struct {
	EvalID          string
	EvalCreateIndex uint64
	WriteMeta
}

// DeploymentUpdateResponse is used to respond to a deployment change. The
// response will include the modify index of the deployment as well as details
// of any triggered evaluation.
type DeploymentUpdateResponse struct {
	EvalID                string
	EvalCreateIndex       uint64
	DeploymentModifyIndex uint64

	// RevertedJobVersion is the version the job was reverted to. If unset, the
	// job wasn't reverted
	RevertedJobVersion *uint64

	WriteMeta
}

// NodeConnQueryResponse is used to respond to a query of whether a server has
// a connection to a specific Node
type NodeConnQueryResponse struct {
	// Connected indicates whether a connection to the Client exists
	Connected bool

	// Established marks the time at which the connection was established
	Established time.Time

	QueryMeta
}

// HostDataRequest is used by /agent/host to retrieve data about the agent's host system. If
// ServerID or NodeID is specified, the request is forwarded to the remote agent
type HostDataRequest struct {
	ServerID string
	NodeID   string
	QueryOptions
}

// HostDataResponse contains the HostData content
type HostDataResponse struct {
	AgentID  string
	HostData *host.HostData
}

// EmitNodeEventsRequest is a request to update the node events source
// with a new client-side event
type EmitNodeEventsRequest struct {
	// NodeEvents are a map where the key is a node id, and value is a list of
	// events for that node
	NodeEvents map[string][]*NodeEvent

	WriteRequest
}

// EmitNodeEventsResponse is a response to the client about the status of
// the node event source update.
type EmitNodeEventsResponse struct {
	WriteMeta
}

const (
	NodeEventSubsystemDrain     = "Drain"
	NodeEventSubsystemDriver    = "Driver"
	NodeEventSubsystemHeartbeat = "Heartbeat"
	NodeEventSubsystemCluster   = "Cluster"
	NodeEventSubsystemScheduler = "Scheduler"
	NodeEventSubsystemStorage   = "Storage"
)

// NodeEvent is a single unit representing a node’s state change
type NodeEvent struct {
	Message     string
	Subsystem   string
	Details     map[string]string
	Timestamp   time.Time
	CreateIndex uint64
}

func (ne *NodeEvent) String() string {
	var details []string
	for k, v := range ne.Details {
		details = append(details, fmt.Sprintf("%s: %s", k, v))
	}

	return fmt.Sprintf("Message: %s, Subsystem: %s, Details: %s, Timestamp: %s", ne.Message, ne.Subsystem, strings.Join(details, ","), ne.Timestamp.String())
}

func (ne *NodeEvent) Copy() *NodeEvent {
	c := new(NodeEvent)
	*c = *ne
	c.Details = helper.CopyMapStringString(ne.Details)
	return c
}

// NewNodeEvent generates a new node event storing the current time as the
// timestamp
func NewNodeEvent() *NodeEvent {
	return &NodeEvent{Timestamp: time.Now()}
}

// SetMessage is used to set the message on the node event
func (ne *NodeEvent) SetMessage(msg string) *NodeEvent {
	ne.Message = msg
	return ne
}

// SetSubsystem is used to set the subsystem on the node event
func (ne *NodeEvent) SetSubsystem(sys string) *NodeEvent {
	ne.Subsystem = sys
	return ne
}

// SetTimestamp is used to set the timestamp on the node event
func (ne *NodeEvent) SetTimestamp(ts time.Time) *NodeEvent {
	ne.Timestamp = ts
	return ne
}

// AddDetail is used to add a detail to the node event
func (ne *NodeEvent) AddDetail(k, v string) *NodeEvent {
	if ne.Details == nil {
		ne.Details = make(map[string]string, 1)
	}
	ne.Details[k] = v
	return ne
}

const (
	NodeStatusInit         = "initializing"
	NodeStatusReady        = "ready"
	NodeStatusDown         = "down"
	NodeStatusDisconnected = "disconnected"
)

// ShouldDrainNode checks if a given node status should trigger an
// evaluation. Some states don't require any further action.
func ShouldDrainNode(status string) bool {
	switch status {
	case NodeStatusInit, NodeStatusReady, NodeStatusDisconnected:
		return false
	case NodeStatusDown:
		return true
	default:
		panic(fmt.Sprintf("unhandled node status %s", status))
	}
}

// ValidNodeStatus is used to check if a node status is valid
func ValidNodeStatus(status string) bool {
	switch status {
	case NodeStatusInit, NodeStatusReady, NodeStatusDown, NodeStatusDisconnected:
		return true
	default:
		return false
	}
}

const (
	// NodeSchedulingEligible and Ineligible marks the node as eligible or not,
	// respectively, for receiving allocations. This is orthogonal to the node
	// status being ready.
	NodeSchedulingEligible   = "eligible"
	NodeSchedulingIneligible = "ineligible"
)

// DrainSpec describes a Node's desired drain behavior.
type DrainSpec struct {
	// Deadline is the duration after StartTime when the remaining
	// allocations on a draining Node should be told to stop.
	Deadline time.Duration

	// IgnoreSystemJobs allows systems jobs to remain on the node even though it
	// has been marked for draining.
	IgnoreSystemJobs bool
}

// DrainStrategy describes a Node's drain behavior.
type DrainStrategy struct {
	// DrainSpec is the user declared drain specification
	DrainSpec

	// ForceDeadline is the deadline time for the drain after which drains will
	// be forced
	ForceDeadline time.Time

	// StartedAt is the time the drain process started
	StartedAt time.Time
}

func (d *DrainStrategy) Copy() *DrainStrategy {
	if d == nil {
		return nil
	}

	nd := new(DrainStrategy)
	*nd = *d
	return nd
}

// DeadlineTime returns a boolean whether the drain strategy allows an infinite
// duration or otherwise the deadline time. The force drain is captured by the
// deadline time being in the past.
func (d *DrainStrategy) DeadlineTime() (infinite bool, deadline time.Time) {
	// Treat the nil case as a force drain so during an upgrade where a node may
	// not have a drain strategy but has Drain set to true, it is treated as a
	// force to mimick old behavior.
	if d == nil {
		return false, time.Time{}
	}

	ns := d.Deadline.Nanoseconds()
	switch {
	case ns < 0: // Force
		return false, time.Time{}
	case ns == 0: // Infinite
		return true, time.Time{}
	default:
		return false, d.ForceDeadline
	}
}

func (d *DrainStrategy) Equal(o *DrainStrategy) bool {
	if d == nil && o == nil {
		return true
	} else if o != nil && d == nil {
		return false
	} else if d != nil && o == nil {
		return false
	}

	// Compare values
	if d.ForceDeadline != o.ForceDeadline {
		return false
	} else if d.Deadline != o.Deadline {
		return false
	} else if d.IgnoreSystemJobs != o.IgnoreSystemJobs {
		return false
	}

	return true
}

const (
	// DrainStatuses are the various states a drain can be in, as reflect in DrainMetadata
	DrainStatusDraining DrainStatus = "draining"
	DrainStatusComplete DrainStatus = "complete"
	DrainStatusCanceled DrainStatus = "canceled"
)

type DrainStatus string

// DrainMetadata contains information about the most recent drain operation for a given Node.
type DrainMetadata struct {
	// StartedAt is the time that the drain operation started. This is equal to Node.DrainStrategy.StartedAt,
	// if it exists
	StartedAt time.Time

	// UpdatedAt is the time that that this struct was most recently updated, either via API action
	// or drain completion
	UpdatedAt time.Time

	// Status reflects the status of the drain operation.
	Status DrainStatus

	// AccessorID is the accessor ID of the ACL token used in the most recent API operation against this drain
	AccessorID string

	// Meta includes the operator-submitted metadata about this drain operation
	Meta map[string]string
}

func (m *DrainMetadata) Copy() *DrainMetadata {
	if m == nil {
		return nil
	}
	c := new(DrainMetadata)
	*c = *m
	c.Meta = helper.CopyMapStringString(m.Meta)
	return c
}

// Node is a representation of a schedulable client node
type Node struct {
	// ID is a unique identifier for the node. It can be constructed
	// by doing a concatenation of the Name and Datacenter as a simple
	// approach. Alternatively a UUID may be used.
	ID string

	// SecretID is an ID that is only known by the Node and the set of Servers.
	// It is not accessible via the API and is used to authenticate nodes
	// conducting privileged activities.
	SecretID string

	// Datacenter for this node
	Datacenter string

	// Node name
	Name string

	// CgroupParent for this node (linux only)
	CgroupParent string

	// HTTPAddr is the address on which the Nomad client is listening for http
	// requests
	HTTPAddr string

	// TLSEnabled indicates if the Agent has TLS enabled for the HTTP API
	TLSEnabled bool

	// Attributes is an arbitrary set of key/value
	// data that can be used for constraints. Examples
	// include "kernel.name=linux", "arch=386", "driver.docker=1",
	// "docker.runtime=1.8.3"
	Attributes map[string]string

	// NodeResources captures the available resources on the client.
	NodeResources *NodeResources

	// ReservedResources captures the set resources on the client that are
	// reserved from scheduling.
	ReservedResources *NodeReservedResources

	// Resources is the available resources on the client.
	// For example 'cpu=2' 'memory=2048'
	// COMPAT(0.10): Remove after 0.10
	Resources *Resources

	// Reserved is the set of resources that are reserved,
	// and should be subtracted from the total resources for
	// the purposes of scheduling. This may be provide certain
	// high-watermark tolerances or because of external schedulers
	// consuming resources.
	// COMPAT(0.10): Remove after 0.10
	Reserved *Resources

	// Links are used to 'link' this client to external
	// systems. For example 'consul=foo.dc1' 'aws=i-83212'
	// 'ami=ami-123'
	Links map[string]string

	// Meta is used to associate arbitrary metadata with this
	// client. This is opaque to Nomad.
	Meta map[string]string

	// NodeClass is an opaque identifier used to group nodes
	// together for the purpose of determining scheduling pressure.
	NodeClass string

	// ComputedClass is a unique id that identifies nodes with a common set of
	// attributes and capabilities.
	ComputedClass string

	// DrainStrategy determines the node's draining behavior.
	// Will be non-nil only while draining.
	DrainStrategy *DrainStrategy

	// SchedulingEligibility determines whether this node will receive new
	// placements.
	SchedulingEligibility string

	// Status of this node
	Status string

	// StatusDescription is meant to provide more human useful information
	StatusDescription string

	// StatusUpdatedAt is the time stamp at which the state of the node was
	// updated
	StatusUpdatedAt int64

	// Events is the most recent set of events generated for the node,
	// retaining only MaxRetainedNodeEvents number at a time
	Events []*NodeEvent

	// Drivers is a map of driver names to current driver information
	Drivers map[string]*DriverInfo

	// CSIControllerPlugins is a map of plugin names to current CSI Plugin info
	CSIControllerPlugins map[string]*CSIInfo
	// CSINodePlugins is a map of plugin names to current CSI Plugin info
	CSINodePlugins map[string]*CSIInfo

	// HostVolumes is a map of host volume names to their configuration
	HostVolumes map[string]*ClientHostVolumeConfig

	// HostNetworks is a map of host host_network names to their configuration
	HostNetworks map[string]*ClientHostNetworkConfig

	// LastDrain contains metadata about the most recent drain operation
	LastDrain *DrainMetadata

	// Raft Indexes
	CreateIndex uint64
	ModifyIndex uint64
}

// GetID is a helper for getting the ID when the object may be nil and is
// required for pagination.
func (n *Node) GetID() string {
	if n == nil {
		return ""
	}
	return n.ID
}

// Sanitize returns a copy of the Node omitting confidential fields
// It only returns a copy if the Node contains the confidential fields
func (n *Node) Sanitize() *Node {
	if n == nil {
		return nil
	}
	if n.SecretID == "" {
		return n
	}
	clean := n.Copy()
	clean.SecretID = ""
	return clean
}

// Ready returns true if the node is ready for running allocations
func (n *Node) Ready() bool {
	return n.Status == NodeStatusReady && n.DrainStrategy == nil && n.SchedulingEligibility == NodeSchedulingEligible
}

func (n *Node) Canonicalize() {
	if n == nil {
		return
	}

	// Ensure SchedulingEligibility is correctly set whenever draining so the plan applier and other scheduling logic
	// only need to check SchedulingEligibility when determining whether a placement is feasible on a node.
	if n.DrainStrategy != nil {
		n.SchedulingEligibility = NodeSchedulingIneligible
	} else if n.SchedulingEligibility == "" {
		n.SchedulingEligibility = NodeSchedulingEligible
	}

	// COMPAT remove in 1.0
	// In v0.12.0 we introduced a separate node specific network resource struct
	// so we need to covert any pre 0.12 clients to the correct struct
	if n.NodeResources != nil && n.NodeResources.NodeNetworks == nil {
		if n.NodeResources.Networks != nil {
			for _, nr := range n.NodeResources.Networks {
				nnr := &NodeNetworkResource{
					Mode:   nr.Mode,
					Speed:  nr.MBits,
					Device: nr.Device,
				}
				if nr.IP != "" {
					nnr.Addresses = []NodeNetworkAddress{
						{
							Alias:   "default",
							Address: nr.IP,
						},
					}
				}
				n.NodeResources.NodeNetworks = append(n.NodeResources.NodeNetworks, nnr)
			}
		}
	}
}

func (n *Node) Copy() *Node {
	if n == nil {
		return nil
	}
	nn := new(Node)
	*nn = *n
	nn.Attributes = helper.CopyMapStringString(nn.Attributes)
	nn.NodeResources = nn.NodeResources.Copy()
	nn.ReservedResources = nn.ReservedResources.Copy()
	nn.Resources = nn.Resources.Copy()
	nn.Reserved = nn.Reserved.Copy()
	nn.Links = helper.CopyMapStringString(nn.Links)
	nn.Meta = helper.CopyMapStringString(nn.Meta)
	nn.DrainStrategy = nn.DrainStrategy.Copy()
	nn.Events = copyNodeEvents(n.Events)
	nn.Drivers = copyNodeDrivers(n.Drivers)
	nn.CSIControllerPlugins = copyNodeCSI(nn.CSIControllerPlugins)
	nn.CSINodePlugins = copyNodeCSI(nn.CSINodePlugins)
	nn.HostVolumes = copyNodeHostVolumes(n.HostVolumes)
	nn.HostNetworks = copyNodeHostNetworks(n.HostNetworks)
	nn.LastDrain = nn.LastDrain.Copy()
	return nn
}

// copyNodeEvents is a helper to copy a list of NodeEvent's
func copyNodeEvents(events []*NodeEvent) []*NodeEvent {
	l := len(events)
	if l == 0 {
		return nil
	}

	c := make([]*NodeEvent, l)
	for i, event := range events {
		c[i] = event.Copy()
	}
	return c
}

// copyNodeCSI is a helper to copy a map of CSIInfo
func copyNodeCSI(plugins map[string]*CSIInfo) map[string]*CSIInfo {
	l := len(plugins)
	if l == 0 {
		return nil
	}

	c := make(map[string]*CSIInfo, l)
	for plugin, info := range plugins {
		c[plugin] = info.Copy()
	}

	return c
}

// copyNodeDrivers is a helper to copy a map of DriverInfo
func copyNodeDrivers(drivers map[string]*DriverInfo) map[string]*DriverInfo {
	l := len(drivers)
	if l == 0 {
		return nil
	}

	c := make(map[string]*DriverInfo, l)
	for driver, info := range drivers {
		c[driver] = info.Copy()
	}
	return c
}

// copyNodeHostVolumes is a helper to copy a map of string to Volume
func copyNodeHostVolumes(volumes map[string]*ClientHostVolumeConfig) map[string]*ClientHostVolumeConfig {
	l := len(volumes)
	if l == 0 {
		return nil
	}

	c := make(map[string]*ClientHostVolumeConfig, l)
	for volume, v := range volumes {
		c[volume] = v.Copy()
	}

	return c
}

// copyNodeHostVolumes is a helper to copy a map of string to HostNetwork
func copyNodeHostNetworks(networks map[string]*ClientHostNetworkConfig) map[string]*ClientHostNetworkConfig {
	l := len(networks)
	if l == 0 {
		return nil
	}

	c := make(map[string]*ClientHostNetworkConfig, l)
	for network, v := range networks {
		c[network] = v.Copy()
	}

	return c
}

// TerminalStatus returns if the current status is terminal and
// will no longer transition.
func (n *Node) TerminalStatus() bool {
	switch n.Status {
	case NodeStatusDown:
		return true
	default:
		return false
	}
}

// ComparableReservedResources returns the reserved resouces on the node
// handling upgrade paths. Reserved networks must be handled separately. After
// 0.11 calls to this should be replaced with:
// node.ReservedResources.Comparable()
//
// COMPAT(0.11): Remove in 0.11
func (n *Node) ComparableReservedResources() *ComparableResources {
	// See if we can no-op
	if n.Reserved == nil && n.ReservedResources == nil {
		return nil
	}

	// Node already has 0.9+ behavior
	if n.ReservedResources != nil {
		return n.ReservedResources.Comparable()
	}

	// Upgrade path
	return &ComparableResources{
		Flattened: AllocatedTaskResources{
			Cpu: AllocatedCpuResources{
				CpuShares: int64(n.Reserved.CPU),
			},
			Memory: AllocatedMemoryResources{
				MemoryMB: int64(n.Reserved.MemoryMB),
			},
		},
		Shared: AllocatedSharedResources{
			DiskMB: int64(n.Reserved.DiskMB),
		},
	}
}

// ComparableResources returns the resouces on the node
// handling upgrade paths. Networking must be handled separately. After 0.11
// calls to this should be replaced with: node.NodeResources.Comparable()
//
// // COMPAT(0.11): Remove in 0.11
func (n *Node) ComparableResources() *ComparableResources {
	// Node already has 0.9+ behavior
	if n.NodeResources != nil {
		return n.NodeResources.Comparable()
	}

	// Upgrade path
	return &ComparableResources{
		Flattened: AllocatedTaskResources{
			Cpu: AllocatedCpuResources{
				CpuShares: int64(n.Resources.CPU),
			},
			Memory: AllocatedMemoryResources{
				MemoryMB: int64(n.Resources.MemoryMB),
			},
		},
		Shared: AllocatedSharedResources{
			DiskMB: int64(n.Resources.DiskMB),
		},
	}
}

// Stub returns a summarized version of the node
func (n *Node) Stub(fields *NodeStubFields) *NodeListStub {

	addr, _, _ := net.SplitHostPort(n.HTTPAddr)

	s := &NodeListStub{
		Address:               addr,
		ID:                    n.ID,
		Datacenter:            n.Datacenter,
		Name:                  n.Name,
		NodeClass:             n.NodeClass,
		Version:               n.Attributes["nomad.version"],
		Drain:                 n.DrainStrategy != nil,
		SchedulingEligibility: n.SchedulingEligibility,
		Status:                n.Status,
		StatusDescription:     n.StatusDescription,
		Drivers:               n.Drivers,
		HostVolumes:           n.HostVolumes,
		LastDrain:             n.LastDrain,
		CreateIndex:           n.CreateIndex,
		ModifyIndex:           n.ModifyIndex,
	}

	if fields != nil {
		if fields.Resources {
			s.NodeResources = n.NodeResources
			s.ReservedResources = n.ReservedResources
		}

		// Fetch key attributes from the main Attributes map.
		if fields.OS {
			m := make(map[string]string)
			m["os.name"] = n.Attributes["os.name"]
			s.Attributes = m
		}
	}

	return s
}

// NodeListStub is used to return a subset of job information
// for the job list
type NodeListStub struct {
	Address               string
	ID                    string
	Attributes            map[string]string `json:",omitempty"`
	Datacenter            string
	Name                  string
	NodeClass             string
	Version               string
	Drain                 bool
	SchedulingEligibility string
	Status                string
	StatusDescription     string
	Drivers               map[string]*DriverInfo
	HostVolumes           map[string]*ClientHostVolumeConfig
	NodeResources         *NodeResources         `json:",omitempty"`
	ReservedResources     *NodeReservedResources `json:",omitempty"`
	LastDrain             *DrainMetadata
	CreateIndex           uint64
	ModifyIndex           uint64
}

// NodeStubFields defines which fields are included in the NodeListStub.
type NodeStubFields struct {
	Resources bool
	OS        bool
}

// Resources is used to define the resources available
// on a client
type Resources struct {
	CPU         int
	Cores       int
	MemoryMB    int
	MemoryMaxMB int
	DiskMB      int
	IOPS        int // COMPAT(0.10): Only being used to issue warnings
	Networks    Networks
	Devices     ResourceDevices
}

const (
	BytesInMegabyte = 1024 * 1024
)

// DefaultResources is a small resources object that contains the
// default resources requests that we will provide to an object.
// ---  THIS FUNCTION IS REPLICATED IN api/resources.go and should
// be kept in sync.
func DefaultResources() *Resources {
	return &Resources{
		CPU:      100,
		Cores:    0,
		MemoryMB: 300,
	}
}

// MinResources is a small resources object that contains the
// absolute minimum resources that we will provide to an object.
// This should not be confused with the defaults which are
// provided in Canonicalize() ---  THIS FUNCTION IS REPLICATED IN
// api/resources.go and should be kept in sync.
func MinResources() *Resources {
	return &Resources{
		CPU:      1,
		Cores:    0,
		MemoryMB: 10,
	}
}

// DiskInBytes returns the amount of disk resources in bytes.
func (r *Resources) DiskInBytes() int64 {
	return int64(r.DiskMB * BytesInMegabyte)
}

func (r *Resources) Validate() error {
	var mErr multierror.Error

	if r.Cores > 0 && r.CPU > 0 {
		mErr.Errors = append(mErr.Errors, errors.New("Task can only ask for 'cpu' or 'cores' resource, not both."))
	}

	if err := r.MeetsMinResources(); err != nil {
		mErr.Errors = append(mErr.Errors, err)
	}

	// Ensure the task isn't asking for disk resources
	if r.DiskMB > 0 {
		mErr.Errors = append(mErr.Errors, errors.New("Task can't ask for disk resources, they have to be specified at the task group level."))
	}

	for i, d := range r.Devices {
		if err := d.Validate(); err != nil {
			mErr.Errors = append(mErr.Errors, fmt.Errorf("device %d failed validation: %v", i+1, err))
		}
	}

	if r.MemoryMaxMB != 0 && r.MemoryMaxMB < r.MemoryMB {
		mErr.Errors = append(mErr.Errors, fmt.Errorf("MemoryMaxMB value (%d) should be larger than MemoryMB value (%d)", r.MemoryMaxMB, r.MemoryMB))
	}

	return mErr.ErrorOrNil()
}

// Merge merges this resource with another resource.
// COMPAT(0.10): Remove in 0.10
func (r *Resources) Merge(other *Resources) {
	if other.CPU != 0 {
		r.CPU = other.CPU
	}
	if other.Cores != 0 {
		r.Cores = other.Cores
	}
	if other.MemoryMB != 0 {
		r.MemoryMB = other.MemoryMB
	}
	if other.MemoryMaxMB != 0 {
		r.MemoryMaxMB = other.MemoryMaxMB
	}
	if other.DiskMB != 0 {
		r.DiskMB = other.DiskMB
	}
	if len(other.Networks) != 0 {
		r.Networks = other.Networks
	}
	if len(other.Devices) != 0 {
		r.Devices = other.Devices
	}
}

// Equals Resources.
//
// COMPAT(0.10): Remove in 0.10
func (r *Resources) Equals(o *Resources) bool {
	if r == o {
		return true
	}
	if r == nil || o == nil {
		return false
	}
	return r.CPU == o.CPU &&
		r.Cores == o.Cores &&
		r.MemoryMB == o.MemoryMB &&
		r.MemoryMaxMB == o.MemoryMaxMB &&
		r.DiskMB == o.DiskMB &&
		r.IOPS == o.IOPS &&
		r.Networks.Equals(&o.Networks) &&
		r.Devices.Equals(&o.Devices)
}

// ResourceDevices are part of Resources.
//
// COMPAT(0.10): Remove in 0.10.
type ResourceDevices []*RequestedDevice

// Equals ResourceDevices as set keyed by Name.
//
// COMPAT(0.10): Remove in 0.10
func (d *ResourceDevices) Equals(o *ResourceDevices) bool {
	if d == o {
		return true
	}
	if d == nil || o == nil {
		return false
	}
	if len(*d) != len(*o) {
		return false
	}
	m := make(map[string]*RequestedDevice, len(*d))
	for _, e := range *d {
		m[e.Name] = e
	}
	for _, oe := range *o {
		de, ok := m[oe.Name]
		if !ok || !de.Equals(oe) {
			return false
		}
	}
	return true
}

// Canonicalize the Resources struct.
//
// COMPAT(0.10): Remove in 0.10
func (r *Resources) Canonicalize() {
	// Ensure that an empty and nil slices are treated the same to avoid scheduling
	// problems since we use reflect DeepEquals.
	if len(r.Networks) == 0 {
		r.Networks = nil
	}
	if len(r.Devices) == 0 {
		r.Devices = nil
	}

	for _, n := range r.Networks {
		n.Canonicalize()
	}
}

// MeetsMinResources returns an error if the resources specified are less than
// the minimum allowed.
// This is based on the minimums defined in the Resources type
// COMPAT(0.10): Remove in 0.10
func (r *Resources) MeetsMinResources() error {
	var mErr multierror.Error
	minResources := MinResources()
	if r.CPU < minResources.CPU && r.Cores == 0 {
		mErr.Errors = append(mErr.Errors, fmt.Errorf("minimum CPU value is %d; got %d", minResources.CPU, r.CPU))
	}
	if r.MemoryMB < minResources.MemoryMB {
		mErr.Errors = append(mErr.Errors, fmt.Errorf("minimum MemoryMB value is %d; got %d", minResources.MemoryMB, r.MemoryMB))
	}
	return mErr.ErrorOrNil()
}

// Copy returns a deep copy of the resources
func (r *Resources) Copy() *Resources {
	if r == nil {
		return nil
	}
	newR := new(Resources)
	*newR = *r

	// Copy the network objects
	newR.Networks = r.Networks.Copy()

	// Copy the devices
	if r.Devices != nil {
		n := len(r.Devices)
		newR.Devices = make([]*RequestedDevice, n)
		for i := 0; i < n; i++ {
			newR.Devices[i] = r.Devices[i].Copy()
		}
	}

	return newR
}

// NetIndex finds the matching net index using device name
// COMPAT(0.10): Remove in 0.10
func (r *Resources) NetIndex(n *NetworkResource) int {
	return r.Networks.NetIndex(n)
}

// Add adds the resources of the delta to this, potentially
// returning an error if not possible.
// COMPAT(0.10): Remove in 0.10
func (r *Resources) Add(delta *Resources) {
	if delta == nil {
		return
	}

	r.CPU += delta.CPU
	r.MemoryMB += delta.MemoryMB
	if delta.MemoryMaxMB > 0 {
		r.MemoryMaxMB += delta.MemoryMaxMB
	} else {
		r.MemoryMaxMB += delta.MemoryMB
	}
	r.DiskMB += delta.DiskMB

	for _, n := range delta.Networks {
		// Find the matching interface by IP or CIDR
		idx := r.NetIndex(n)
		if idx == -1 {
			r.Networks = append(r.Networks, n.Copy())
		} else {
			r.Networks[idx].Add(n)
		}
	}
}

// GoString returns the string representation of the Resources struct.
//
// COMPAT(0.10): Remove in 0.10
func (r *Resources) GoString() string {
	return fmt.Sprintf("*%#v", *r)
}

// NodeNetworkResource is used to describe a fingerprinted network of a node
type NodeNetworkResource struct {
	Mode string // host for physical networks, cni/<name> for cni networks

	// The following apply only to host networks
	Device     string // interface name
	MacAddress string
	Speed      int

	Addresses []NodeNetworkAddress // not valid for cni, for bridge there will only be 1 ip
}

func (n *NodeNetworkResource) Equals(o *NodeNetworkResource) bool {
	return reflect.DeepEqual(n, o)
}

func (n *NodeNetworkResource) Copy() *NodeNetworkResource {
	if n == nil {
		return nil
	}

	c := new(NodeNetworkResource)
	*c = *n

	if n.Addresses != nil {
		c.Addresses = make([]NodeNetworkAddress, len(n.Addresses))
		copy(c.Addresses, n.Addresses)
	}

	return c
}

func (n *NodeNetworkResource) HasAlias(alias string) bool {
	for _, addr := range n.Addresses {
		if addr.Alias == alias {
			return true
		}
	}
	return false
}

type NodeNetworkAF string

const (
	NodeNetworkAF_IPv4 NodeNetworkAF = "ipv4"
	NodeNetworkAF_IPv6 NodeNetworkAF = "ipv6"
)

type NodeNetworkAddress struct {
	Family        NodeNetworkAF
	Alias         string
	Address       string
	ReservedPorts string
	Gateway       string // default route for this address
}

type AllocatedPortMapping struct {
	Label  string
	Value  int
	To     int
	HostIP string
}

type AllocatedPorts []AllocatedPortMapping

func (p AllocatedPorts) Get(label string) (AllocatedPortMapping, bool) {
	for _, port := range p {
		if port.Label == label {
			return port, true
		}
	}

	return AllocatedPortMapping{}, false
}

type Port struct {
	// Label is the key for HCL port stanzas: port "foo" {}
	Label string

	// Value is the static or dynamic port value. For dynamic ports this
	// will be 0 in the jobspec and set by the scheduler.
	Value int

	// To is the port inside a network namespace where this port is
	// forwarded. -1 is an internal sentinel value used by Consul Connect
	// to mean "same as the host port."
	To int

	// HostNetwork is the name of the network this port should be assigned
	// to. Jobs with a HostNetwork set can only be placed on nodes with
	// that host network available.
	HostNetwork string
}

type DNSConfig struct {
	Servers  []string
	Searches []string
	Options  []string
}

func (d *DNSConfig) Copy() *DNSConfig {
	if d == nil {
		return nil
	}
	newD := new(DNSConfig)
	newD.Servers = make([]string, len(d.Servers))
	copy(newD.Servers, d.Servers)
	newD.Searches = make([]string, len(d.Searches))
	copy(newD.Searches, d.Searches)
	newD.Options = make([]string, len(d.Options))
	copy(newD.Options, d.Options)
	return newD
}

// NetworkResource is used to represent available network
// resources
type NetworkResource struct {
	Mode          string     // Mode of the network
	Device        string     // Name of the device
	CIDR          string     // CIDR block of addresses
	IP            string     // Host IP address
	Hostname      string     `json:",omitempty"` // Hostname of the network namespace
	MBits         int        // Throughput
	DNS           *DNSConfig // DNS Configuration
	ReservedPorts []Port     // Host Reserved ports
	DynamicPorts  []Port     // Host Dynamically assigned ports
}

func (n *NetworkResource) Hash() uint32 {
	var data []byte
	data = append(data, []byte(fmt.Sprintf("%s%s%s%s%s%d", n.Mode, n.Device, n.CIDR, n.IP, n.Hostname, n.MBits))...)

	for i, port := range n.ReservedPorts {
		data = append(data, []byte(fmt.Sprintf("r%d%s%d%d", i, port.Label, port.Value, port.To))...)
	}

	for i, port := range n.DynamicPorts {
		data = append(data, []byte(fmt.Sprintf("d%d%s%d%d", i, port.Label, port.Value, port.To))...)
	}

	return crc32.ChecksumIEEE(data)
}

func (n *NetworkResource) Equals(other *NetworkResource) bool {
	return n.Hash() == other.Hash()
}

func (n *NetworkResource) Canonicalize() {
	// Ensure that an empty and nil slices are treated the same to avoid scheduling
	// problems since we use reflect DeepEquals.
	if len(n.ReservedPorts) == 0 {
		n.ReservedPorts = nil
	}
	if len(n.DynamicPorts) == 0 {
		n.DynamicPorts = nil
	}

	for i, p := range n.DynamicPorts {
		if p.HostNetwork == "" {
			n.DynamicPorts[i].HostNetwork = "default"
		}
	}
	for i, p := range n.ReservedPorts {
		if p.HostNetwork == "" {
			n.ReservedPorts[i].HostNetwork = "default"
		}
	}
}

// Copy returns a deep copy of the network resource
func (n *NetworkResource) Copy() *NetworkResource {
	if n == nil {
		return nil
	}
	newR := new(NetworkResource)
	*newR = *n
	newR.DNS = n.DNS.Copy()
	if n.ReservedPorts != nil {
		newR.ReservedPorts = make([]Port, len(n.ReservedPorts))
		copy(newR.ReservedPorts, n.ReservedPorts)
	}
	if n.DynamicPorts != nil {
		newR.DynamicPorts = make([]Port, len(n.DynamicPorts))
		copy(newR.DynamicPorts, n.DynamicPorts)
	}
	return newR
}

// Add adds the resources of the delta to this, potentially
// returning an error if not possible.
func (n *NetworkResource) Add(delta *NetworkResource) {
	if len(delta.ReservedPorts) > 0 {
		n.ReservedPorts = append(n.ReservedPorts, delta.ReservedPorts...)
	}
	n.MBits += delta.MBits
	n.DynamicPorts = append(n.DynamicPorts, delta.DynamicPorts...)
}

func (n *NetworkResource) GoString() string {
	return fmt.Sprintf("*%#v", *n)
}

// PortLabels returns a map of port labels to their assigned host ports.
func (n *NetworkResource) PortLabels() map[string]int {
	num := len(n.ReservedPorts) + len(n.DynamicPorts)
	labelValues := make(map[string]int, num)
	for _, port := range n.ReservedPorts {
		labelValues[port.Label] = port.Value
	}
	for _, port := range n.DynamicPorts {
		labelValues[port.Label] = port.Value
	}
	return labelValues
}

// Networks defined for a task on the Resources struct.
type Networks []*NetworkResource

func (ns Networks) Copy() Networks {
	if len(ns) == 0 {
		return nil
	}

	out := make([]*NetworkResource, len(ns))
	for i := range ns {
		out[i] = ns[i].Copy()
	}
	return out
}

// Port assignment and IP for the given label or empty values.
func (ns Networks) Port(label string) AllocatedPortMapping {
	for _, n := range ns {
		for _, p := range n.ReservedPorts {
			if p.Label == label {
				return AllocatedPortMapping{
					Label:  label,
					Value:  p.Value,
					To:     p.To,
					HostIP: n.IP,
				}
			}
		}
		for _, p := range n.DynamicPorts {
			if p.Label == label {
				return AllocatedPortMapping{
					Label:  label,
					Value:  p.Value,
					To:     p.To,
					HostIP: n.IP,
				}
			}
		}
	}
	return AllocatedPortMapping{}
}

func (ns Networks) NetIndex(n *NetworkResource) int {
	for idx, net := range ns {
		if net.Device == n.Device {
			return idx
		}
	}
	return -1
}

// RequestedDevice is used to request a device for a task.
type RequestedDevice struct {
	// Name is the request name. The possible values are as follows:
	// * <type>: A single value only specifies the type of request.
	// * <vendor>/<type>: A single slash delimiter assumes the vendor and type of device is specified.
	// * <vendor>/<type>/<name>: Two slash delimiters assume vendor, type and specific model are specified.
	//
	// Examples are as follows:
	// * "gpu"
	// * "nvidia/gpu"
	// * "nvidia/gpu/GTX2080Ti"
	Name string

	// Count is the number of requested devices
	Count uint64

	// Constraints are a set of constraints to apply when selecting the device
	// to use.
	Constraints Constraints

	// Affinities are a set of affinities to apply when selecting the device
	// to use.
	Affinities Affinities
}

func (r *RequestedDevice) Equals(o *RequestedDevice) bool {
	if r == o {
		return true
	}
	if r == nil || o == nil {
		return false
	}
	return r.Name == o.Name &&
		r.Count == o.Count &&
		r.Constraints.Equals(&o.Constraints) &&
		r.Affinities.Equals(&o.Affinities)
}

func (r *RequestedDevice) Copy() *RequestedDevice {
	if r == nil {
		return nil
	}

	nr := *r
	nr.Constraints = CopySliceConstraints(nr.Constraints)
	nr.Affinities = CopySliceAffinities(nr.Affinities)

	return &nr
}

func (r *RequestedDevice) ID() *DeviceIdTuple {
	if r == nil || r.Name == "" {
		return nil
	}

	parts := strings.SplitN(r.Name, "/", 3)
	switch len(parts) {
	case 1:
		return &DeviceIdTuple{
			Type: parts[0],
		}
	case 2:
		return &DeviceIdTuple{
			Vendor: parts[0],
			Type:   parts[1],
		}
	default:
		return &DeviceIdTuple{
			Vendor: parts[0],
			Type:   parts[1],
			Name:   parts[2],
		}
	}
}

func (r *RequestedDevice) Validate() error {
	if r == nil {
		return nil
	}

	var mErr multierror.Error
	if r.Name == "" {
		_ = multierror.Append(&mErr, errors.New("device name must be given as one of the following: type, vendor/type, or vendor/type/name"))
	}

	for idx, constr := range r.Constraints {
		// Ensure that the constraint doesn't use an operand we do not allow
		switch constr.Operand {
		case ConstraintDistinctHosts, ConstraintDistinctProperty:
			outer := fmt.Errorf("Constraint %d validation failed: using unsupported operand %q", idx+1, constr.Operand)
			_ = multierror.Append(&mErr, outer)
		default:
			if err := constr.Validate(); err != nil {
				outer := fmt.Errorf("Constraint %d validation failed: %s", idx+1, err)
				_ = multierror.Append(&mErr, outer)
			}
		}
	}
	for idx, affinity := range r.Affinities {
		if err := affinity.Validate(); err != nil {
			outer := fmt.Errorf("Affinity %d validation failed: %s", idx+1, err)
			_ = multierror.Append(&mErr, outer)
		}
	}

	return mErr.ErrorOrNil()
}

// NodeResources is used to define the resources available on a client node.
type NodeResources struct {
	Cpu     NodeCpuResources
	Memory  NodeMemoryResources
	Disk    NodeDiskResources
	Devices []*NodeDeviceResource

	// NodeNetworks was added in Nomad 0.12 to support multiple interfaces.
	// It is the superset of host_networks, fingerprinted networks, and the
	// node's default interface.
	NodeNetworks []*NodeNetworkResource

	// Networks is the node's bridge network and default interface. It is
	// only used when scheduling jobs with a deprecated
	// task.resources.network stanza.
	Networks Networks

	// MinDynamicPort and MaxDynamicPort represent the inclusive port range
	// to select dynamic ports from across all networks.
	MinDynamicPort int
	MaxDynamicPort int
}

func (n *NodeResources) Copy() *NodeResources {
	if n == nil {
		return nil
	}

	newN := new(NodeResources)
	*newN = *n
	newN.Cpu = n.Cpu.Copy()
	newN.Networks = n.Networks.Copy()

	if n.NodeNetworks != nil {
		newN.NodeNetworks = make([]*NodeNetworkResource, len(n.NodeNetworks))
		for i, nn := range n.NodeNetworks {
			newN.NodeNetworks[i] = nn.Copy()
		}
	}

	// Copy the devices
	if n.Devices != nil {
		devices := len(n.Devices)
		newN.Devices = make([]*NodeDeviceResource, devices)
		for i := 0; i < devices; i++ {
			newN.Devices[i] = n.Devices[i].Copy()
		}
	}

	return newN
}

// Comparable returns a comparable version of the nodes resources. This
// conversion can be lossy so care must be taken when using it.
func (n *NodeResources) Comparable() *ComparableResources {
	if n == nil {
		return nil
	}

	c := &ComparableResources{
		Flattened: AllocatedTaskResources{
			Cpu: AllocatedCpuResources{
				CpuShares:     n.Cpu.CpuShares,
				ReservedCores: n.Cpu.ReservableCpuCores,
			},
			Memory: AllocatedMemoryResources{
				MemoryMB: n.Memory.MemoryMB,
			},
			Networks: n.Networks,
		},
		Shared: AllocatedSharedResources{
			DiskMB: n.Disk.DiskMB,
		},
	}
	return c
}

func (n *NodeResources) Merge(o *NodeResources) {
	if o == nil {
		return
	}

	n.Cpu.Merge(&o.Cpu)
	n.Memory.Merge(&o.Memory)
	n.Disk.Merge(&o.Disk)

	if len(o.Networks) != 0 {
		n.Networks = append(n.Networks, o.Networks...)
	}

	if len(o.Devices) != 0 {
		n.Devices = o.Devices
	}

	if len(o.NodeNetworks) != 0 {
		for _, nw := range o.NodeNetworks {
			if i, nnw := lookupNetworkByDevice(n.NodeNetworks, nw.Device); nnw != nil {
				n.NodeNetworks[i] = nw
			} else {
				n.NodeNetworks = append(n.NodeNetworks, nw)
			}
		}
	}
}

func lookupNetworkByDevice(nets []*NodeNetworkResource, name string) (int, *NodeNetworkResource) {
	for i, nw := range nets {
		if nw.Device == name {
			return i, nw
		}
	}
	return 0, nil
}

func (n *NodeResources) Equals(o *NodeResources) bool {
	if o == nil && n == nil {
		return true
	} else if o == nil {
		return false
	} else if n == nil {
		return false
	}

	if !n.Cpu.Equals(&o.Cpu) {
		return false
	}
	if !n.Memory.Equals(&o.Memory) {
		return false
	}
	if !n.Disk.Equals(&o.Disk) {
		return false
	}
	if !n.Networks.Equals(&o.Networks) {
		return false
	}

	// Check the devices
	if !DevicesEquals(n.Devices, o.Devices) {
		return false
	}

	if !NodeNetworksEquals(n.NodeNetworks, o.NodeNetworks) {
		return false
	}

	return true
}

// Equals equates Networks as a set
func (ns *Networks) Equals(o *Networks) bool {
	if ns == o {
		return true
	}
	if ns == nil || o == nil {
		return false
	}
	if len(*ns) != len(*o) {
		return false
	}
SETEQUALS:
	for _, ne := range *ns {
		for _, oe := range *o {
			if ne.Equals(oe) {
				continue SETEQUALS
			}
		}
		return false
	}
	return true
}

// DevicesEquals returns true if the two device arrays are set equal
func DevicesEquals(d1, d2 []*NodeDeviceResource) bool {
	if len(d1) != len(d2) {
		return false
	}
	idMap := make(map[DeviceIdTuple]*NodeDeviceResource, len(d1))
	for _, d := range d1 {
		idMap[*d.ID()] = d
	}
	for _, otherD := range d2 {
		if d, ok := idMap[*otherD.ID()]; !ok || !d.Equals(otherD) {
			return false
		}
	}

	return true
}

func NodeNetworksEquals(n1, n2 []*NodeNetworkResource) bool {
	if len(n1) != len(n2) {
		return false
	}

	netMap := make(map[string]*NodeNetworkResource, len(n1))
	for _, n := range n1 {
		netMap[n.Device] = n
	}
	for _, otherN := range n2 {
		if n, ok := netMap[otherN.Device]; !ok || !n.Equals(otherN) {
			return false
		}
	}

	return true

}

// NodeCpuResources captures the CPU resources of the node.
type NodeCpuResources struct {
	// CpuShares is the CPU shares available. This is calculated by number of
	// cores multiplied by the core frequency.
	CpuShares int64

	// TotalCpuCores is the total number of cores on the machine. This includes cores not in
	// the agent's cpuset if on a linux platform
	TotalCpuCores uint16

	// ReservableCpuCores is the set of cpus which are available to be reserved on the Node.
	// This value is currently only reported on Linux platforms which support cgroups and is
	// discovered by inspecting the cpuset of the agent's cgroup.
	ReservableCpuCores []uint16
}

func (n NodeCpuResources) Copy() NodeCpuResources {
	newN := n
	if n.ReservableCpuCores != nil {
		newN.ReservableCpuCores = make([]uint16, len(n.ReservableCpuCores))
		copy(newN.ReservableCpuCores, n.ReservableCpuCores)
	}

	return newN
}

func (n *NodeCpuResources) Merge(o *NodeCpuResources) {
	if o == nil {
		return
	}

	if o.CpuShares != 0 {
		n.CpuShares = o.CpuShares
	}

	if o.TotalCpuCores != 0 {
		n.TotalCpuCores = o.TotalCpuCores
	}

	if len(o.ReservableCpuCores) != 0 {
		n.ReservableCpuCores = o.ReservableCpuCores
	}
}

func (n *NodeCpuResources) Equals(o *NodeCpuResources) bool {
	if o == nil && n == nil {
		return true
	} else if o == nil {
		return false
	} else if n == nil {
		return false
	}

	if n.CpuShares != o.CpuShares {
		return false
	}

	if n.TotalCpuCores != o.TotalCpuCores {
		return false
	}

	if len(n.ReservableCpuCores) != len(o.ReservableCpuCores) {
		return false
	}
	for i := range n.ReservableCpuCores {
		if n.ReservableCpuCores[i] != o.ReservableCpuCores[i] {
			return false
		}
	}
	return true
}

func (n *NodeCpuResources) SharesPerCore() int64 {
	return n.CpuShares / int64(n.TotalCpuCores)
}

// NodeMemoryResources captures the memory resources of the node
type NodeMemoryResources struct {
	// MemoryMB is the total available memory on the node
	MemoryMB int64
}

func (n *NodeMemoryResources) Merge(o *NodeMemoryResources) {
	if o == nil {
		return
	}

	if o.MemoryMB != 0 {
		n.MemoryMB = o.MemoryMB
	}
}

func (n *NodeMemoryResources) Equals(o *NodeMemoryResources) bool {
	if o == nil && n == nil {
		return true
	} else if o == nil {
		return false
	} else if n == nil {
		return false
	}

	if n.MemoryMB != o.MemoryMB {
		return false
	}

	return true
}

// NodeDiskResources captures the disk resources of the node
type NodeDiskResources struct {
	// DiskMB is the total available disk space on the node
	DiskMB int64
}

func (n *NodeDiskResources) Merge(o *NodeDiskResources) {
	if o == nil {
		return
	}
	if o.DiskMB != 0 {
		n.DiskMB = o.DiskMB
	}
}

func (n *NodeDiskResources) Equals(o *NodeDiskResources) bool {
	if o == nil && n == nil {
		return true
	} else if o == nil {
		return false
	} else if n == nil {
		return false
	}

	if n.DiskMB != o.DiskMB {
		return false
	}

	return true
}

// DeviceIdTuple is the tuple that identifies a device
type DeviceIdTuple struct {
	Vendor string
	Type   string
	Name   string
}

func (id *DeviceIdTuple) String() string {
	if id == nil {
		return ""
	}

	return fmt.Sprintf("%s/%s/%s", id.Vendor, id.Type, id.Name)
}

// Matches returns if this Device ID is a superset of the passed ID.
func (id *DeviceIdTuple) Matches(other *DeviceIdTuple) bool {
	if other == nil {
		return false
	}

	if other.Name != "" && other.Name != id.Name {
		return false
	}

	if other.Vendor != "" && other.Vendor != id.Vendor {
		return false
	}

	if other.Type != "" && other.Type != id.Type {
		return false
	}

	return true
}

// Equals returns if this Device ID is the same as the passed ID.
func (id *DeviceIdTuple) Equals(o *DeviceIdTuple) bool {
	if id == nil && o == nil {
		return true
	} else if id == nil || o == nil {
		return false
	}

	return o.Vendor == id.Vendor && o.Type == id.Type && o.Name == id.Name
}

// NodeDeviceResource captures a set of devices sharing a common
// vendor/type/device_name tuple.
type NodeDeviceResource struct {
	Vendor     string
	Type       string
	Name       string
	Instances  []*NodeDevice
	Attributes map[string]*psstructs.Attribute
}

func (n *NodeDeviceResource) ID() *DeviceIdTuple {
	if n == nil {
		return nil
	}

	return &DeviceIdTuple{
		Vendor: n.Vendor,
		Type:   n.Type,
		Name:   n.Name,
	}
}

func (n *NodeDeviceResource) Copy() *NodeDeviceResource {
	if n == nil {
		return nil
	}

	// Copy the primitives
	nn := *n

	// Copy the device instances
	if l := len(nn.Instances); l != 0 {
		nn.Instances = make([]*NodeDevice, 0, l)
		for _, d := range n.Instances {
			nn.Instances = append(nn.Instances, d.Copy())
		}
	}

	// Copy the Attributes
	nn.Attributes = psstructs.CopyMapStringAttribute(nn.Attributes)

	return &nn
}

func (n *NodeDeviceResource) Equals(o *NodeDeviceResource) bool {
	if o == nil && n == nil {
		return true
	} else if o == nil {
		return false
	} else if n == nil {
		return false
	}

	if n.Vendor != o.Vendor {
		return false
	} else if n.Type != o.Type {
		return false
	} else if n.Name != o.Name {
		return false
	}

	// Check the attributes
	if len(n.Attributes) != len(o.Attributes) {
		return false
	}
	for k, v := range n.Attributes {
		if otherV, ok := o.Attributes[k]; !ok || v != otherV {
			return false
		}
	}

	// Check the instances
	if len(n.Instances) != len(o.Instances) {
		return false
	}
	idMap := make(map[string]*NodeDevice, len(n.Instances))
	for _, d := range n.Instances {
		idMap[d.ID] = d
	}
	for _, otherD := range o.Instances {
		if d, ok := idMap[otherD.ID]; !ok || !d.Equals(otherD) {
			return false
		}
	}

	return true
}

// NodeDevice is an instance of a particular device.
type NodeDevice struct {
	// ID is the ID of the device.
	ID string

	// Healthy captures whether the device is healthy.
	Healthy bool

	// HealthDescription is used to provide a human readable description of why
	// the device may be unhealthy.
	HealthDescription string

	// Locality stores HW locality information for the node to optionally be
	// used when making placement decisions.
	Locality *NodeDeviceLocality
}

func (n *NodeDevice) Equals(o *NodeDevice) bool {
	if o == nil && n == nil {
		return true
	} else if o == nil {
		return false
	} else if n == nil {
		return false
	}

	if n.ID != o.ID {
		return false
	} else if n.Healthy != o.Healthy {
		return false
	} else if n.HealthDescription != o.HealthDescription {
		return false
	} else if !n.Locality.Equals(o.Locality) {
		return false
	}

	return false
}

func (n *NodeDevice) Copy() *NodeDevice {
	if n == nil {
		return nil
	}

	// Copy the primitives
	nn := *n

	// Copy the locality
	nn.Locality = nn.Locality.Copy()

	return &nn
}

// NodeDeviceLocality stores information about the devices hardware locality on
// the node.
type NodeDeviceLocality struct {
	// PciBusID is the PCI Bus ID for the device.
	PciBusID string
}

func (n *NodeDeviceLocality) Equals(o *NodeDeviceLocality) bool {
	if o == nil && n == nil {
		return true
	} else if o == nil {
		return false
	} else if n == nil {
		return false
	}

	if n.PciBusID != o.PciBusID {
		return false
	}

	return true
}

func (n *NodeDeviceLocality) Copy() *NodeDeviceLocality {
	if n == nil {
		return nil
	}

	// Copy the primitives
	nn := *n
	return &nn
}

// NodeReservedResources is used to capture the resources on a client node that
// should be reserved and not made available to jobs.
type NodeReservedResources struct {
	Cpu      NodeReservedCpuResources
	Memory   NodeReservedMemoryResources
	Disk     NodeReservedDiskResources
	Networks NodeReservedNetworkResources
}

func (n *NodeReservedResources) Copy() *NodeReservedResources {
	if n == nil {
		return nil
	}
	newN := new(NodeReservedResources)
	*newN = *n
	return newN
}

// Comparable returns a comparable version of the node's reserved resources. The
// returned resources doesn't contain any network information. This conversion
// can be lossy so care must be taken when using it.
func (n *NodeReservedResources) Comparable() *ComparableResources {
	if n == nil {
		return nil
	}

	c := &ComparableResources{
		Flattened: AllocatedTaskResources{
			Cpu: AllocatedCpuResources{
				CpuShares:     n.Cpu.CpuShares,
				ReservedCores: n.Cpu.ReservedCpuCores,
			},
			Memory: AllocatedMemoryResources{
				MemoryMB: n.Memory.MemoryMB,
			},
		},
		Shared: AllocatedSharedResources{
			DiskMB: n.Disk.DiskMB,
		},
	}
	return c
}

// NodeReservedCpuResources captures the reserved CPU resources of the node.
type NodeReservedCpuResources struct {
	CpuShares        int64
	ReservedCpuCores []uint16
}

// NodeReservedMemoryResources captures the reserved memory resources of the node.
type NodeReservedMemoryResources struct {
	MemoryMB int64
}

// NodeReservedDiskResources captures the reserved disk resources of the node.
type NodeReservedDiskResources struct {
	DiskMB int64
}

// NodeReservedNetworkResources captures the reserved network resources of the node.
type NodeReservedNetworkResources struct {
	// ReservedHostPorts is the set of ports reserved on all host network
	// interfaces. Its format is a comma separate list of integers or integer
	// ranges. (80,443,1000-2000,2005)
	ReservedHostPorts string
}

// ParseReservedHostPorts returns the reserved host ports.
func (n *NodeReservedNetworkResources) ParseReservedHostPorts() ([]uint64, error) {
	return ParsePortRanges(n.ReservedHostPorts)
}

// AllocatedResources is the set of resources to be used by an allocation.
type AllocatedResources struct {
	// Tasks is a mapping of task name to the resources for the task.
	Tasks          map[string]*AllocatedTaskResources
	TaskLifecycles map[string]*TaskLifecycleConfig

	// Shared is the set of resource that are shared by all tasks in the group.
	Shared AllocatedSharedResources
}

func (a *AllocatedResources) Copy() *AllocatedResources {
	if a == nil {
		return nil
	}

	out := AllocatedResources{
		Shared: a.Shared.Copy(),
	}

	if a.Tasks != nil {
		out.Tasks = make(map[string]*AllocatedTaskResources, len(out.Tasks))
		for task, resource := range a.Tasks {
			out.Tasks[task] = resource.Copy()
		}
	}
	if a.TaskLifecycles != nil {
		out.TaskLifecycles = make(map[string]*TaskLifecycleConfig, len(out.TaskLifecycles))
		for task, lifecycle := range a.TaskLifecycles {
			out.TaskLifecycles[task] = lifecycle.Copy()
		}

	}

	return &out
}

// Comparable returns a comparable version of the allocations allocated
// resources. This conversion can be lossy so care must be taken when using it.
func (a *AllocatedResources) Comparable() *ComparableResources {
	if a == nil {
		return nil
	}

	c := &ComparableResources{
		Shared: a.Shared,
	}

	prestartSidecarTasks := &AllocatedTaskResources{}
	prestartEphemeralTasks := &AllocatedTaskResources{}
	main := &AllocatedTaskResources{}
	poststopTasks := &AllocatedTaskResources{}

	for taskName, r := range a.Tasks {
		lc := a.TaskLifecycles[taskName]
		if lc == nil {
			main.Add(r)
		} else if lc.Hook == TaskLifecycleHookPrestart {
			if lc.Sidecar {
				prestartSidecarTasks.Add(r)
			} else {
				prestartEphemeralTasks.Add(r)
			}
		} else if lc.Hook == TaskLifecycleHookPoststop {
			poststopTasks.Add(r)
		}
	}

	// update this loop to account for lifecycle hook
	prestartEphemeralTasks.Max(main)
	prestartEphemeralTasks.Max(poststopTasks)
	prestartSidecarTasks.Add(prestartEphemeralTasks)
	c.Flattened.Add(prestartSidecarTasks)

	// Add network resources that are at the task group level
	for _, network := range a.Shared.Networks {
		c.Flattened.Add(&AllocatedTaskResources{
			Networks: []*NetworkResource{network},
		})
	}

	return c
}

// OldTaskResources returns the pre-0.9.0 map of task resources
func (a *AllocatedResources) OldTaskResources() map[string]*Resources {
	m := make(map[string]*Resources, len(a.Tasks))
	for name, res := range a.Tasks {
		m[name] = &Resources{
			CPU:         int(res.Cpu.CpuShares),
			MemoryMB:    int(res.Memory.MemoryMB),
			MemoryMaxMB: int(res.Memory.MemoryMaxMB),
			Networks:    res.Networks,
		}
	}

	return m
}

func (a *AllocatedResources) Canonicalize() {
	a.Shared.Canonicalize()

	for _, r := range a.Tasks {
		for _, nw := range r.Networks {
			for _, port := range append(nw.DynamicPorts, nw.ReservedPorts...) {
				a.Shared.Ports = append(a.Shared.Ports, AllocatedPortMapping{
					Label:  port.Label,
					Value:  port.Value,
					To:     port.To,
					HostIP: nw.IP,
				})
			}
		}
	}
}

// AllocatedTaskResources are the set of resources allocated to a task.
type AllocatedTaskResources struct {
	Cpu      AllocatedCpuResources
	Memory   AllocatedMemoryResources
	Networks Networks
	Devices  []*AllocatedDeviceResource
}

func (a *AllocatedTaskResources) Copy() *AllocatedTaskResources {
	if a == nil {
		return nil
	}
	newA := new(AllocatedTaskResources)
	*newA = *a

	// Copy the networks
	newA.Networks = a.Networks.Copy()

	// Copy the devices
	if newA.Devices != nil {
		n := len(a.Devices)
		newA.Devices = make([]*AllocatedDeviceResource, n)
		for i := 0; i < n; i++ {
			newA.Devices[i] = a.Devices[i].Copy()
		}
	}

	return newA
}

// NetIndex finds the matching net index using device name
func (a *AllocatedTaskResources) NetIndex(n *NetworkResource) int {
	return a.Networks.NetIndex(n)
}

func (a *AllocatedTaskResources) Add(delta *AllocatedTaskResources) {
	if delta == nil {
		return
	}

	a.Cpu.Add(&delta.Cpu)
	a.Memory.Add(&delta.Memory)

	for _, n := range delta.Networks {
		// Find the matching interface by IP or CIDR
		idx := a.NetIndex(n)
		if idx == -1 {
			a.Networks = append(a.Networks, n.Copy())
		} else {
			a.Networks[idx].Add(n)
		}
	}

	for _, d := range delta.Devices {
		// Find the matching device
		idx := AllocatedDevices(a.Devices).Index(d)
		if idx == -1 {
			a.Devices = append(a.Devices, d.Copy())
		} else {
			a.Devices[idx].Add(d)
		}
	}
}

func (a *AllocatedTaskResources) Max(other *AllocatedTaskResources) {
	if other == nil {
		return
	}

	a.Cpu.Max(&other.Cpu)
	a.Memory.Max(&other.Memory)

	for _, n := range other.Networks {
		// Find the matching interface by IP or CIDR
		idx := a.NetIndex(n)
		if idx == -1 {
			a.Networks = append(a.Networks, n.Copy())
		} else {
			a.Networks[idx].Add(n)
		}
	}

	for _, d := range other.Devices {
		// Find the matching device
		idx := AllocatedDevices(a.Devices).Index(d)
		if idx == -1 {
			a.Devices = append(a.Devices, d.Copy())
		} else {
			a.Devices[idx].Add(d)
		}
	}
}

// Comparable turns AllocatedTaskResources into ComparableResources
// as a helper step in preemption
func (a *AllocatedTaskResources) Comparable() *ComparableResources {
	ret := &ComparableResources{
		Flattened: AllocatedTaskResources{
			Cpu: AllocatedCpuResources{
				CpuShares:     a.Cpu.CpuShares,
				ReservedCores: a.Cpu.ReservedCores,
			},
			Memory: AllocatedMemoryResources{
				MemoryMB:    a.Memory.MemoryMB,
				MemoryMaxMB: a.Memory.MemoryMaxMB,
			},
		},
	}
	ret.Flattened.Networks = append(ret.Flattened.Networks, a.Networks...)
	return ret
}

// Subtract only subtracts CPU and Memory resources. Network utilization
// is managed separately in NetworkIndex
func (a *AllocatedTaskResources) Subtract(delta *AllocatedTaskResources) {
	if delta == nil {
		return
	}

	a.Cpu.Subtract(&delta.Cpu)
	a.Memory.Subtract(&delta.Memory)
}

// AllocatedSharedResources are the set of resources allocated to a task group.
type AllocatedSharedResources struct {
	Networks Networks
	DiskMB   int64
	Ports    AllocatedPorts
}

func (a AllocatedSharedResources) Copy() AllocatedSharedResources {
	return AllocatedSharedResources{
		Networks: a.Networks.Copy(),
		DiskMB:   a.DiskMB,
		Ports:    a.Ports,
	}
}

func (a *AllocatedSharedResources) Add(delta *AllocatedSharedResources) {
	if delta == nil {
		return
	}
	a.Networks = append(a.Networks, delta.Networks...)
	a.DiskMB += delta.DiskMB

}

func (a *AllocatedSharedResources) Subtract(delta *AllocatedSharedResources) {
	if delta == nil {
		return
	}

	diff := map[*NetworkResource]bool{}
	for _, n := range delta.Networks {
		diff[n] = true
	}
	var nets Networks
	for _, n := range a.Networks {
		if _, ok := diff[n]; !ok {
			nets = append(nets, n)
		}
	}
	a.Networks = nets
	a.DiskMB -= delta.DiskMB
}

func (a *AllocatedSharedResources) Canonicalize() {
	if len(a.Networks) > 0 {
		if len(a.Networks[0].DynamicPorts)+len(a.Networks[0].ReservedPorts) > 0 && len(a.Ports) == 0 {
			for _, ports := range [][]Port{a.Networks[0].DynamicPorts, a.Networks[0].ReservedPorts} {
				for _, p := range ports {
					a.Ports = append(a.Ports, AllocatedPortMapping{
						Label:  p.Label,
						Value:  p.Value,
						To:     p.To,
						HostIP: a.Networks[0].IP,
					})
				}
			}
		}
	}
}

// AllocatedCpuResources captures the allocated CPU resources.
type AllocatedCpuResources struct {
	CpuShares     int64
	ReservedCores []uint16
}

func (a *AllocatedCpuResources) Add(delta *AllocatedCpuResources) {
	if delta == nil {
		return
	}

	a.CpuShares += delta.CpuShares

	a.ReservedCores = cpuset.New(a.ReservedCores...).Union(cpuset.New(delta.ReservedCores...)).ToSlice()
}

func (a *AllocatedCpuResources) Subtract(delta *AllocatedCpuResources) {
	if delta == nil {
		return
	}

	a.CpuShares -= delta.CpuShares
	a.ReservedCores = cpuset.New(a.ReservedCores...).Difference(cpuset.New(delta.ReservedCores...)).ToSlice()
}

func (a *AllocatedCpuResources) Max(other *AllocatedCpuResources) {
	if other == nil {
		return
	}

	if other.CpuShares > a.CpuShares {
		a.CpuShares = other.CpuShares
	}

	if len(other.ReservedCores) > len(a.ReservedCores) {
		a.ReservedCores = other.ReservedCores
	}
}

// AllocatedMemoryResources captures the allocated memory resources.
type AllocatedMemoryResources struct {
	MemoryMB    int64
	MemoryMaxMB int64
}

func (a *AllocatedMemoryResources) Add(delta *AllocatedMemoryResources) {
	if delta == nil {
		return
	}

	a.MemoryMB += delta.MemoryMB
	if delta.MemoryMaxMB != 0 {
		a.MemoryMaxMB += delta.MemoryMaxMB
	} else {
		a.MemoryMaxMB += delta.MemoryMB
	}
}

func (a *AllocatedMemoryResources) Subtract(delta *AllocatedMemoryResources) {
	if delta == nil {
		return
	}

	a.MemoryMB -= delta.MemoryMB
	if delta.MemoryMaxMB != 0 {
		a.MemoryMaxMB -= delta.MemoryMaxMB
	} else {
		a.MemoryMaxMB -= delta.MemoryMB
	}
}

func (a *AllocatedMemoryResources) Max(other *AllocatedMemoryResources) {
	if other == nil {
		return
	}

	if other.MemoryMB > a.MemoryMB {
		a.MemoryMB = other.MemoryMB
	}
	if other.MemoryMaxMB > a.MemoryMaxMB {
		a.MemoryMaxMB = other.MemoryMaxMB
	}
}

type AllocatedDevices []*AllocatedDeviceResource

// Index finds the matching index using the passed device. If not found, -1 is
// returned.
func (a AllocatedDevices) Index(d *AllocatedDeviceResource) int {
	if d == nil {
		return -1
	}

	for i, o := range a {
		if o.ID().Equals(d.ID()) {
			return i
		}
	}

	return -1
}

// AllocatedDeviceResource captures a set of allocated devices.
type AllocatedDeviceResource struct {
	// Vendor, Type, and Name are used to select the plugin to request the
	// device IDs from.
	Vendor string
	Type   string
	Name   string

	// DeviceIDs is the set of allocated devices
	DeviceIDs []string
}

func (a *AllocatedDeviceResource) ID() *DeviceIdTuple {
	if a == nil {
		return nil
	}

	return &DeviceIdTuple{
		Vendor: a.Vendor,
		Type:   a.Type,
		Name:   a.Name,
	}
}

func (a *AllocatedDeviceResource) Add(delta *AllocatedDeviceResource) {
	if delta == nil {
		return
	}

	a.DeviceIDs = append(a.DeviceIDs, delta.DeviceIDs...)
}

func (a *AllocatedDeviceResource) Copy() *AllocatedDeviceResource {
	if a == nil {
		return a
	}

	na := *a

	// Copy the devices
	na.DeviceIDs = make([]string, len(a.DeviceIDs))
	copy(na.DeviceIDs, a.DeviceIDs)
	return &na
}

// ComparableResources is the set of resources allocated to a task group but
// not keyed by Task, making it easier to compare.
type ComparableResources struct {
	Flattened AllocatedTaskResources
	Shared    AllocatedSharedResources
}

func (c *ComparableResources) Add(delta *ComparableResources) {
	if delta == nil {
		return
	}

	c.Flattened.Add(&delta.Flattened)
	c.Shared.Add(&delta.Shared)
}

func (c *ComparableResources) Subtract(delta *ComparableResources) {
	if delta == nil {
		return
	}

	c.Flattened.Subtract(&delta.Flattened)
	c.Shared.Subtract(&delta.Shared)
}

func (c *ComparableResources) Copy() *ComparableResources {
	if c == nil {
		return nil
	}
	newR := new(ComparableResources)
	*newR = *c
	return newR
}

// Superset checks if one set of resources is a superset of another. This
// ignores network resources, and the NetworkIndex should be used for that.
func (c *ComparableResources) Superset(other *ComparableResources) (bool, string) {
	if c.Flattened.Cpu.CpuShares < other.Flattened.Cpu.CpuShares {
		return false, "cpu"
	}

	if len(c.Flattened.Cpu.ReservedCores) > 0 && !cpuset.New(c.Flattened.Cpu.ReservedCores...).IsSupersetOf(cpuset.New(other.Flattened.Cpu.ReservedCores...)) {
		return false, "cores"
	}
	if c.Flattened.Memory.MemoryMB < other.Flattened.Memory.MemoryMB {
		return false, "memory"
	}
	if c.Shared.DiskMB < other.Shared.DiskMB {
		return false, "disk"
	}
	return true, ""
}

// NetIndex finds the matching net index using device name
func (c *ComparableResources) NetIndex(n *NetworkResource) int {
	return c.Flattened.Networks.NetIndex(n)
}

const (
	// JobTypeCore is reserved for internal system tasks and is
	// always handled by the CoreScheduler.
	JobTypeCore     = "_core"
	JobTypeService  = "service"
	JobTypeBatch    = "batch"
	JobTypeSystem   = "system"
	JobTypeSysBatch = "sysbatch"
)

const (
	JobStatusPending = "pending" // Pending means the job is waiting on scheduling
	JobStatusRunning = "running" // Running means the job has non-terminal allocations
	JobStatusDead    = "dead"    // Dead means all evaluation's and allocations are terminal
)

const (
	// JobMinPriority is the minimum allowed priority
	JobMinPriority = 1

	// JobDefaultPriority is the default priority if not
	// not specified.
	JobDefaultPriority = 50

	// JobMaxPriority is the maximum allowed priority
	JobMaxPriority = 100

	// CoreJobPriority should be higher than any user
	// specified job so that it gets priority. This is important
	// for the system to remain healthy.
	CoreJobPriority = JobMaxPriority * 2

	// JobTrackedVersions is the number of historic job versions that are
	// kept.
	JobTrackedVersions = 6

	// JobTrackedScalingEvents is the number of scaling events that are
	// kept for a single task group.
	JobTrackedScalingEvents = 20
)

// Job is the scope of a scheduling request to Nomad. It is the largest
// scoped object, and is a named collection of task groups. Each task group
// is further composed of tasks. A task group (TG) is the unit of scheduling
// however.
type Job struct {
	// Stop marks whether the user has stopped the job. A stopped job will
	// have all created allocations stopped and acts as a way to stop a job
	// without purging it from the system. This allows existing allocs to be
	// queried and the job to be inspected as it is being killed.
	Stop bool

	// Region is the Nomad region that handles scheduling this job
	Region string

	// Namespace is the namespace the job is submitted into.
	Namespace string

	// ID is a unique identifier for the job per region. It can be
	// specified hierarchically like LineOfBiz/OrgName/Team/Project
	ID string

	// ParentID is the unique identifier of the job that spawned this job.
	ParentID string

	// Name is the logical name of the job used to refer to it. This is unique
	// per region, but not unique globally.
	Name string

	// Type is used to control various behaviors about the job. Most jobs
	// are service jobs, meaning they are expected to be long lived.
	// Some jobs are batch oriented meaning they run and then terminate.
	// This can be extended in the future to support custom schedulers.
	Type string

	// Priority is used to control scheduling importance and if this job
	// can preempt other jobs.
	Priority int

	// AllAtOnce is used to control if incremental scheduling of task groups
	// is allowed or if we must do a gang scheduling of the entire job. This
	// can slow down larger jobs if resources are not available.
	AllAtOnce bool

	// Datacenters contains all the datacenters this job is allowed to span
	Datacenters []string

	// Constraints can be specified at a job level and apply to
	// all the task groups and tasks.
	Constraints []*Constraint

	// Affinities can be specified at the job level to express
	// scheduling preferences that apply to all groups and tasks
	Affinities []*Affinity

	// Spread can be specified at the job level to express spreading
	// allocations across a desired attribute, such as datacenter
	Spreads []*Spread

	// TaskGroups are the collections of task groups that this job needs
	// to run. Each task group is an atomic unit of scheduling and placement.
	TaskGroups []*TaskGroup

	// See agent.ApiJobToStructJob
	// Update provides defaults for the TaskGroup Update stanzas
	Update UpdateStrategy

	Multiregion *Multiregion

	// Periodic is used to define the interval the job is run at.
	Periodic *PeriodicConfig

	// ParameterizedJob is used to specify the job as a parameterized job
	// for dispatching.
	ParameterizedJob *ParameterizedJobConfig

	// Dispatched is used to identify if the Job has been dispatched from a
	// parameterized job.
	Dispatched bool

	// DispatchIdempotencyToken is optionally used to ensure that a dispatched job does not have any
	// non-terminal siblings which have the same token value.
	DispatchIdempotencyToken string

	// Payload is the payload supplied when the job was dispatched.
	Payload []byte

	// Meta is used to associate arbitrary metadata with this
	// job. This is opaque to Nomad.
	Meta map[string]string

	// ConsulToken is the Consul token that proves the submitter of the job has
	// access to the Service Identity policies associated with the job's
	// Consul Connect enabled services. This field is only used to transfer the
	// token and is not stored after Job submission.
	ConsulToken string

	// ConsulNamespace is the Consul namespace
	ConsulNamespace string

	// VaultToken is the Vault token that proves the submitter of the job has
	// access to the specified Vault policies. This field is only used to
	// transfer the token and is not stored after Job submission.
	VaultToken string

	// VaultNamespace is the Vault namespace
	VaultNamespace string

	// NomadTokenID is the Accessor ID of the ACL token (if any)
	// used to register this version of the job. Used by deploymentwatcher.
	NomadTokenID string

	// Job status
	Status string

	// StatusDescription is meant to provide more human useful information
	StatusDescription string

	// Stable marks a job as stable. Stability is only defined on "service" and
	// "system" jobs. The stability of a job will be set automatically as part
	// of a deployment and can be manually set via APIs. This field is updated
	// when the status of a corresponding deployment transitions to Failed
	// or Successful. This field is not meaningful for jobs that don't have an
	// update stanza.
	Stable bool

	// Version is a monotonically increasing version number that is incremented
	// on each job register.
	Version uint64

	// SubmitTime is the time at which the job was submitted as a UnixNano in
	// UTC
	SubmitTime int64

	// Raft Indexes
	CreateIndex    uint64
	ModifyIndex    uint64
	JobModifyIndex uint64
}

// NamespacedID returns the namespaced id useful for logging
func (j *Job) NamespacedID() NamespacedID {
	return NamespacedID{
		ID:        j.ID,
		Namespace: j.Namespace,
	}
}

// GetID implements the IDGetter interface, required for pagination.
func (j *Job) GetID() string {
	if j == nil {
		return ""
	}
	return j.ID
}

// GetNamespace implements the NamespaceGetter interface, required for
// pagination and filtering namespaces in endpoints that support glob namespace
// requests using tokens with limited access.
func (j *Job) GetNamespace() string {
	if j == nil {
		return ""
	}
	return j.Namespace
}

// GetCreateIndex implements the CreateIndexGetter interface, required for
// pagination.
func (j *Job) GetCreateIndex() uint64 {
	if j == nil {
		return 0
	}
	return j.CreateIndex
}

// Canonicalize is used to canonicalize fields in the Job. This should be
// called when registering a Job.
func (j *Job) Canonicalize() {
	if j == nil {
		return
	}

	// Ensure that an empty and nil map are treated the same to avoid scheduling
	// problems since we use reflect DeepEquals.
	if len(j.Meta) == 0 {
		j.Meta = nil
	}

	// Ensure the job is in a namespace.
	if j.Namespace == "" {
		j.Namespace = DefaultNamespace
	}

	for _, tg := range j.TaskGroups {
		tg.Canonicalize(j)
	}

	if j.ParameterizedJob != nil {
		j.ParameterizedJob.Canonicalize()
	}

	if j.Multiregion != nil {
		j.Multiregion.Canonicalize()
	}

	if j.Periodic != nil {
		j.Periodic.Canonicalize()
	}
}

// Copy returns a deep copy of the Job. It is expected that callers use recover.
// This job can panic if the deep copy failed as it uses reflection.
func (j *Job) Copy() *Job {
	if j == nil {
		return nil
	}
	nj := new(Job)
	*nj = *j
	nj.Datacenters = helper.CopySliceString(nj.Datacenters)
	nj.Constraints = CopySliceConstraints(nj.Constraints)
	nj.Affinities = CopySliceAffinities(nj.Affinities)
	nj.Multiregion = nj.Multiregion.Copy()

	if j.TaskGroups != nil {
		tgs := make([]*TaskGroup, len(nj.TaskGroups))
		for i, tg := range nj.TaskGroups {
			tgs[i] = tg.Copy()
		}
		nj.TaskGroups = tgs
	}

	nj.Periodic = nj.Periodic.Copy()
	nj.Meta = helper.CopyMapStringString(nj.Meta)
	nj.ParameterizedJob = nj.ParameterizedJob.Copy()
	return nj
}

// Validate is used to check a job for reasonable configuration
func (j *Job) Validate() error {
	var mErr multierror.Error

	if j.Region == "" && j.Multiregion == nil {
		mErr.Errors = append(mErr.Errors, errors.New("Missing job region"))
	}
	if j.ID == "" {
		mErr.Errors = append(mErr.Errors, errors.New("Missing job ID"))
	} else if strings.Contains(j.ID, " ") {
		mErr.Errors = append(mErr.Errors, errors.New("Job ID contains a space"))
	} else if strings.Contains(j.ID, "\000") {
		mErr.Errors = append(mErr.Errors, errors.New("Job ID contains a null character"))
	}
	if j.Name == "" {
		mErr.Errors = append(mErr.Errors, errors.New("Missing job name"))
	} else if strings.Contains(j.Name, "\000") {
		mErr.Errors = append(mErr.Errors, errors.New("Job Name contains a null character"))
	}
	if j.Namespace == "" {
		mErr.Errors = append(mErr.Errors, errors.New("Job must be in a namespace"))
	}
	switch j.Type {
	case JobTypeCore, JobTypeService, JobTypeBatch, JobTypeSystem, JobTypeSysBatch:
	case "":
		mErr.Errors = append(mErr.Errors, errors.New("Missing job type"))
	default:
		mErr.Errors = append(mErr.Errors, fmt.Errorf("Invalid job type: %q", j.Type))
	}
	if j.Priority < JobMinPriority || j.Priority > JobMaxPriority {
		mErr.Errors = append(mErr.Errors, fmt.Errorf("Job priority must be between [%d, %d]", JobMinPriority, JobMaxPriority))
	}
	if len(j.Datacenters) == 0 && !j.IsMultiregion() {
		mErr.Errors = append(mErr.Errors, errors.New("Missing job datacenters"))
	} else {
		for _, v := range j.Datacenters {
			if v == "" {
				mErr.Errors = append(mErr.Errors, errors.New("Job datacenter must be non-empty string"))
			}
		}
	}
	if len(j.TaskGroups) == 0 {
		mErr.Errors = append(mErr.Errors, errors.New("Missing job task groups"))
	}
	for idx, constr := range j.Constraints {
		if err := constr.Validate(); err != nil {
			outer := fmt.Errorf("Constraint %d validation failed: %s", idx+1, err)
			mErr.Errors = append(mErr.Errors, outer)
		}
	}
	if j.Type == JobTypeSystem {
		if j.Affinities != nil {
			mErr.Errors = append(mErr.Errors, fmt.Errorf("System jobs may not have an affinity stanza"))
		}
	} else {
		for idx, affinity := range j.Affinities {
			if err := affinity.Validate(); err != nil {
				outer := fmt.Errorf("Affinity %d validation failed: %s", idx+1, err)
				mErr.Errors = append(mErr.Errors, outer)
			}
		}
	}

	if j.Type == JobTypeSystem {
		if j.Spreads != nil {
			mErr.Errors = append(mErr.Errors, fmt.Errorf("System jobs may not have a spread stanza"))
		}
	} else {
		for idx, spread := range j.Spreads {
			if err := spread.Validate(); err != nil {
				outer := fmt.Errorf("Spread %d validation failed: %s", idx+1, err)
				mErr.Errors = append(mErr.Errors, outer)
			}
		}
	}

	// Check for duplicate task groups
	taskGroups := make(map[string]int)
	for idx, tg := range j.TaskGroups {
		if tg.Name == "" {
			mErr.Errors = append(mErr.Errors, fmt.Errorf("Job task group %d missing name", idx+1))
		} else if existing, ok := taskGroups[tg.Name]; ok {
			mErr.Errors = append(mErr.Errors, fmt.Errorf("Job task group %d redefines '%s' from group %d", idx+1, tg.Name, existing+1))
		} else {
			taskGroups[tg.Name] = idx
		}

		if tg.ShutdownDelay != nil && *tg.ShutdownDelay < 0 {
			mErr.Errors = append(mErr.Errors, errors.New("ShutdownDelay must be a positive value"))
		}

		if tg.StopAfterClientDisconnect != nil && *tg.StopAfterClientDisconnect != 0 {
			if *tg.StopAfterClientDisconnect > 0 &&
				!(j.Type == JobTypeBatch || j.Type == JobTypeService) {
				mErr.Errors = append(mErr.Errors, errors.New("stop_after_client_disconnect can only be set in batch and service jobs"))
			} else if *tg.StopAfterClientDisconnect < 0 {
				mErr.Errors = append(mErr.Errors, errors.New("stop_after_client_disconnect must be a positive value"))
			}
		}

		if j.Type == "system" && tg.Count > 1 {
			mErr.Errors = append(mErr.Errors,
				fmt.Errorf("Job task group %s has count %d. Count cannot exceed 1 with system scheduler",
					tg.Name, tg.Count))
		}
	}

	// Validate the task group
	for _, tg := range j.TaskGroups {
		if err := tg.Validate(j); err != nil {
			outer := fmt.Errorf("Task group %s validation failed: %v", tg.Name, err)
			mErr.Errors = append(mErr.Errors, outer)
		}
	}

	// Validate periodic is only used with batch or sysbatch jobs.
	if j.IsPeriodic() && j.Periodic.Enabled {
		if j.Type != JobTypeBatch && j.Type != JobTypeSysBatch {
			mErr.Errors = append(mErr.Errors, fmt.Errorf(
				"Periodic can only be used with %q or %q scheduler", JobTypeBatch, JobTypeSysBatch,
			))
		}

		if err := j.Periodic.Validate(); err != nil {
			mErr.Errors = append(mErr.Errors, err)
		}
	}

	if j.IsParameterized() {
		if j.Type != JobTypeBatch && j.Type != JobTypeSysBatch {
			mErr.Errors = append(mErr.Errors, fmt.Errorf(
				"Parameterized job can only be used with %q or %q scheduler", JobTypeBatch, JobTypeSysBatch,
			))
		}

		if err := j.ParameterizedJob.Validate(); err != nil {
			mErr.Errors = append(mErr.Errors, err)
		}
	}

	if j.IsMultiregion() {
		if err := j.Multiregion.Validate(j.Type, j.Datacenters); err != nil {
			mErr.Errors = append(mErr.Errors, err)
		}
	}

	return mErr.ErrorOrNil()
}

// Warnings returns a list of warnings that may be from dubious settings or
// deprecation warnings.
func (j *Job) Warnings() error {
	var mErr multierror.Error

	// Check the groups
	hasAutoPromote, allAutoPromote := false, true

	for _, tg := range j.TaskGroups {
		if err := tg.Warnings(j); err != nil {
			outer := fmt.Errorf("Group %q has warnings: %v", tg.Name, err)
			mErr.Errors = append(mErr.Errors, outer)
		}

		if u := tg.Update; u != nil {
			hasAutoPromote = hasAutoPromote || u.AutoPromote

			// Having no canaries implies auto-promotion since there are no canaries to promote.
			allAutoPromote = allAutoPromote && (u.Canary == 0 || u.AutoPromote)
		}
	}

	// Check AutoPromote, should be all or none
	if hasAutoPromote && !allAutoPromote {
		err := fmt.Errorf("auto_promote must be true for all groups to enable automatic promotion")
		mErr.Errors = append(mErr.Errors, err)
	}

	return mErr.ErrorOrNil()
}

// LookupTaskGroup finds a task group by name
func (j *Job) LookupTaskGroup(name string) *TaskGroup {
	for _, tg := range j.TaskGroups {
		if tg.Name == name {
			return tg
		}
	}
	return nil
}

// CombinedTaskMeta takes a TaskGroup and Task name and returns the combined
// meta data for the task. When joining Job, Group and Task Meta, the precedence
// is by deepest scope (Task > Group > Job).
func (j *Job) CombinedTaskMeta(groupName, taskName string) map[string]string {
	group := j.LookupTaskGroup(groupName)
	if group == nil {
		return j.Meta
	}

	var meta map[string]string

	task := group.LookupTask(taskName)
	if task != nil {
		meta = helper.CopyMapStringString(task.Meta)
	}

	if meta == nil {
		meta = make(map[string]string, len(group.Meta)+len(j.Meta))
	}

	// Add the group specific meta
	for k, v := range group.Meta {
		if _, ok := meta[k]; !ok {
			meta[k] = v
		}
	}

	// Add the job specific meta
	for k, v := range j.Meta {
		if _, ok := meta[k]; !ok {
			meta[k] = v
		}
	}

	return meta
}

// Stopped returns if a job is stopped.
func (j *Job) Stopped() bool {
	return j == nil || j.Stop
}

// HasUpdateStrategy returns if any task group in the job has an update strategy
func (j *Job) HasUpdateStrategy() bool {
	for _, tg := range j.TaskGroups {
		if !tg.Update.IsEmpty() {
			return true
		}
	}

	return false
}

// Stub is used to return a summary of the job
func (j *Job) Stub(summary *JobSummary) *JobListStub {
	return &JobListStub{
		ID:                j.ID,
		Namespace:         j.Namespace,
		ParentID:          j.ParentID,
		Name:              j.Name,
		Datacenters:       j.Datacenters,
		Multiregion:       j.Multiregion,
		Type:              j.Type,
		Priority:          j.Priority,
		Periodic:          j.IsPeriodic(),
		ParameterizedJob:  j.IsParameterized(),
		Stop:              j.Stop,
		Status:            j.Status,
		StatusDescription: j.StatusDescription,
		CreateIndex:       j.CreateIndex,
		ModifyIndex:       j.ModifyIndex,
		JobModifyIndex:    j.JobModifyIndex,
		SubmitTime:        j.SubmitTime,
		JobSummary:        summary,
	}
}

// IsPeriodic returns whether a job is periodic.
func (j *Job) IsPeriodic() bool {
	return j.Periodic != nil
}

// IsPeriodicActive returns whether the job is an active periodic job that will
// create child jobs
func (j *Job) IsPeriodicActive() bool {
	return j.IsPeriodic() && j.Periodic.Enabled && !j.Stopped() && !j.IsParameterized()
}

// IsParameterized returns whether a job is parameterized job.
func (j *Job) IsParameterized() bool {
	return j.ParameterizedJob != nil && !j.Dispatched
}

// IsMultiregion returns whether a job is multiregion
func (j *Job) IsMultiregion() bool {
	return j.Multiregion != nil && j.Multiregion.Regions != nil && len(j.Multiregion.Regions) > 0
}

// IsPlugin returns whether a job is implements a plugin (currently just CSI)
func (j *Job) IsPlugin() bool {
	for _, tg := range j.TaskGroups {
		for _, task := range tg.Tasks {
			if task.CSIPluginConfig != nil {
				return true
			}
		}
	}
	return false
}

// Vault returns the set of Vault blocks per task group, per task
func (j *Job) Vault() map[string]map[string]*Vault {
	blocks := make(map[string]map[string]*Vault, len(j.TaskGroups))

	for _, tg := range j.TaskGroups {
		tgBlocks := make(map[string]*Vault, len(tg.Tasks))

		for _, task := range tg.Tasks {
			if task.Vault == nil {
				continue
			}

			tgBlocks[task.Name] = task.Vault
		}

		if len(tgBlocks) != 0 {
			blocks[tg.Name] = tgBlocks
		}
	}

	return blocks
}

// ConnectTasks returns the set of Consul Connect enabled tasks defined on the
// job that will require a Service Identity token in the case that Consul ACLs
// are enabled. The TaskKind.Value is the name of the Consul service.
//
// This method is meaningful only after the Job has passed through the job
// submission Mutator functions.
func (j *Job) ConnectTasks() []TaskKind {
	var kinds []TaskKind
	for _, tg := range j.TaskGroups {
		for _, task := range tg.Tasks {
			if task.Kind.IsConnectProxy() ||
				task.Kind.IsConnectNative() ||
				task.Kind.IsAnyConnectGateway() {
				kinds = append(kinds, task.Kind)
			}
		}
	}
	return kinds
}

// RequiredSignals returns a mapping of task groups to tasks to their required
// set of signals
func (j *Job) RequiredSignals() map[string]map[string][]string {
	signals := make(map[string]map[string][]string)

	for _, tg := range j.TaskGroups {
		for _, task := range tg.Tasks {
			// Use this local one as a set
			taskSignals := make(map[string]struct{})

			// Check if the Vault change mode uses signals
			if task.Vault != nil && task.Vault.ChangeMode == VaultChangeModeSignal {
				taskSignals[task.Vault.ChangeSignal] = struct{}{}
			}

			// If a user has specified a KillSignal, add it to required signals
			if task.KillSignal != "" {
				taskSignals[task.KillSignal] = struct{}{}
			}

			// Check if any template change mode uses signals
			for _, t := range task.Templates {
				if t.ChangeMode != TemplateChangeModeSignal {
					continue
				}

				taskSignals[t.ChangeSignal] = struct{}{}
			}

			// Flatten and sort the signals
			l := len(taskSignals)
			if l == 0 {
				continue
			}

			flat := make([]string, 0, l)
			for sig := range taskSignals {
				flat = append(flat, sig)
			}

			sort.Strings(flat)
			tgSignals, ok := signals[tg.Name]
			if !ok {
				tgSignals = make(map[string][]string)
				signals[tg.Name] = tgSignals
			}
			tgSignals[task.Name] = flat
		}

	}

	return signals
}

// SpecChanged determines if the functional specification has changed between
// two job versions.
func (j *Job) SpecChanged(new *Job) bool {
	if j == nil {
		return new != nil
	}

	// Create a copy of the new job
	c := new.Copy()

	// Update the new job so we can do a reflect
	c.Status = j.Status
	c.StatusDescription = j.StatusDescription
	c.Stable = j.Stable
	c.Version = j.Version
	c.CreateIndex = j.CreateIndex
	c.ModifyIndex = j.ModifyIndex
	c.JobModifyIndex = j.JobModifyIndex
	c.SubmitTime = j.SubmitTime

	// cgbaker: FINISH: probably need some consideration of scaling policy ID here

	// Deep equals the jobs
	return !reflect.DeepEqual(j, c)
}

func (j *Job) SetSubmitTime() {
	j.SubmitTime = time.Now().UTC().UnixNano()
}

// JobListStub is used to return a subset of job information
// for the job list
type JobListStub struct {
	ID                string
	ParentID          string
	Name              string
	Namespace         string `json:",omitempty"`
	Datacenters       []string
	Multiregion       *Multiregion
	Type              string
	Priority          int
	Periodic          bool
	ParameterizedJob  bool
	Stop              bool
	Status            string
	StatusDescription string
	JobSummary        *JobSummary
	CreateIndex       uint64
	ModifyIndex       uint64
	JobModifyIndex    uint64
	SubmitTime        int64
}

// JobSummary summarizes the state of the allocations of a job
type JobSummary struct {
	// JobID is the ID of the job the summary is for
	JobID string

	// Namespace is the namespace of the job and its summary
	Namespace string

	// Summary contains the summary per task group for the Job
	Summary map[string]TaskGroupSummary

	// Children contains a summary for the children of this job.
	Children *JobChildrenSummary

	// Raft Indexes
	CreateIndex uint64
	ModifyIndex uint64
}

// Copy returns a new copy of JobSummary
func (js *JobSummary) Copy() *JobSummary {
	newJobSummary := new(JobSummary)
	*newJobSummary = *js
	newTGSummary := make(map[string]TaskGroupSummary, len(js.Summary))
	for k, v := range js.Summary {
		newTGSummary[k] = v
	}
	newJobSummary.Summary = newTGSummary
	newJobSummary.Children = newJobSummary.Children.Copy()
	return newJobSummary
}

// JobChildrenSummary contains the summary of children job statuses
type JobChildrenSummary struct {
	Pending int64
	Running int64
	Dead    int64
}

// Copy returns a new copy of a JobChildrenSummary
func (jc *JobChildrenSummary) Copy() *JobChildrenSummary {
	if jc == nil {
		return nil
	}

	njc := new(JobChildrenSummary)
	*njc = *jc
	return njc
}

// TaskGroupSummary summarizes the state of all the allocations of a particular
// TaskGroup
type TaskGroupSummary struct {
	Queued   int
	Complete int
	Failed   int
	Running  int
	Starting int
	Lost     int
	Unknown  int
}

const (
	// Checks uses any registered health check state in combination with task
	// states to determine if an allocation is healthy.
	UpdateStrategyHealthCheck_Checks = "checks"

	// TaskStates uses the task states of an allocation to determine if the
	// allocation is healthy.
	UpdateStrategyHealthCheck_TaskStates = "task_states"

	// Manual allows the operator to manually signal to Nomad when an
	// allocations is healthy. This allows more advanced health checking that is
	// outside of the scope of Nomad.
	UpdateStrategyHealthCheck_Manual = "manual"
)

var (
	// DefaultUpdateStrategy provides a baseline that can be used to upgrade
	// jobs with the old policy or for populating field defaults.
	DefaultUpdateStrategy = &UpdateStrategy{
		Stagger:          30 * time.Second,
		MaxParallel:      1,
		HealthCheck:      UpdateStrategyHealthCheck_Checks,
		MinHealthyTime:   10 * time.Second,
		HealthyDeadline:  5 * time.Minute,
		ProgressDeadline: 10 * time.Minute,
		AutoRevert:       false,
		AutoPromote:      false,
		Canary:           0,
	}
)

// UpdateStrategy is used to modify how updates are done
type UpdateStrategy struct {
	// Stagger is used to determine the rate at which allocations are migrated
	// due to down or draining nodes.
	Stagger time.Duration

	// MaxParallel is how many updates can be done in parallel
	MaxParallel int

	// HealthCheck specifies the mechanism in which allocations are marked
	// healthy or unhealthy as part of a deployment.
	HealthCheck string

	// MinHealthyTime is the minimum time an allocation must be in the healthy
	// state before it is marked as healthy, unblocking more allocations to be
	// rolled.
	MinHealthyTime time.Duration

	// HealthyDeadline is the time in which an allocation must be marked as
	// healthy before it is automatically transitioned to unhealthy. This time
	// period doesn't count against the MinHealthyTime.
	HealthyDeadline time.Duration

	// ProgressDeadline is the time in which an allocation as part of the
	// deployment must transition to healthy. If no allocation becomes healthy
	// after the deadline, the deployment is marked as failed. If the deadline
	// is zero, the first failure causes the deployment to fail.
	ProgressDeadline time.Duration

	// AutoRevert declares that if a deployment fails because of unhealthy
	// allocations, there should be an attempt to auto-revert the job to a
	// stable version.
	AutoRevert bool

	// AutoPromote declares that the deployment should be promoted when all canaries are
	// healthy
	AutoPromote bool

	// Canary is the number of canaries to deploy when a change to the task
	// group is detected.
	Canary int
}

func (u *UpdateStrategy) Copy() *UpdateStrategy {
	if u == nil {
		return nil
	}

	c := new(UpdateStrategy)
	*c = *u
	return c
}

func (u *UpdateStrategy) Validate() error {
	if u == nil {
		return nil
	}

	var mErr multierror.Error
	switch u.HealthCheck {
	case UpdateStrategyHealthCheck_Checks, UpdateStrategyHealthCheck_TaskStates, UpdateStrategyHealthCheck_Manual:
	default:
		_ = multierror.Append(&mErr, fmt.Errorf("Invalid health check given: %q", u.HealthCheck))
	}

	if u.MaxParallel < 0 {
		_ = multierror.Append(&mErr, fmt.Errorf("Max parallel can not be less than zero: %d < 0", u.MaxParallel))
	}
	if u.Canary < 0 {
		_ = multierror.Append(&mErr, fmt.Errorf("Canary count can not be less than zero: %d < 0", u.Canary))
	}
	if u.Canary == 0 && u.AutoPromote {
		_ = multierror.Append(&mErr, fmt.Errorf("Auto Promote requires a Canary count greater than zero"))
	}
	if u.MinHealthyTime < 0 {
		_ = multierror.Append(&mErr, fmt.Errorf("Minimum healthy time may not be less than zero: %v", u.MinHealthyTime))
	}
	if u.HealthyDeadline <= 0 {
		_ = multierror.Append(&mErr, fmt.Errorf("Healthy deadline must be greater than zero: %v", u.HealthyDeadline))
	}
	if u.ProgressDeadline < 0 {
		_ = multierror.Append(&mErr, fmt.Errorf("Progress deadline must be zero or greater: %v", u.ProgressDeadline))
	}
	if u.MinHealthyTime >= u.HealthyDeadline {
		_ = multierror.Append(&mErr, fmt.Errorf("Minimum healthy time must be less than healthy deadline: %v > %v", u.MinHealthyTime, u.HealthyDeadline))
	}
	if u.ProgressDeadline != 0 && u.HealthyDeadline >= u.ProgressDeadline {
		_ = multierror.Append(&mErr, fmt.Errorf("Healthy deadline must be less than progress deadline: %v > %v", u.HealthyDeadline, u.ProgressDeadline))
	}
	if u.Stagger <= 0 {
		_ = multierror.Append(&mErr, fmt.Errorf("Stagger must be greater than zero: %v", u.Stagger))
	}

	return mErr.ErrorOrNil()
}

func (u *UpdateStrategy) IsEmpty() bool {
	if u == nil {
		return true
	}

	return u.MaxParallel == 0
}

// Rolling returns if a rolling strategy should be used.
// TODO(alexdadgar): Remove once no longer used by the scheduler.
func (u *UpdateStrategy) Rolling() bool {
	return u.Stagger > 0 && u.MaxParallel > 0
}

type Multiregion struct {
	Strategy *MultiregionStrategy
	Regions  []*MultiregionRegion
}

func (m *Multiregion) Canonicalize() {
	if m.Strategy == nil {
		m.Strategy = &MultiregionStrategy{}
	}
	if m.Regions == nil {
		m.Regions = []*MultiregionRegion{}
	}
}

// Diff indicates whether the multiregion config has changed
func (m *Multiregion) Diff(m2 *Multiregion) bool {
	return !reflect.DeepEqual(m, m2)
}

func (m *Multiregion) Copy() *Multiregion {
	if m == nil {
		return nil
	}
	copy := new(Multiregion)
	if m.Strategy != nil {
		copy.Strategy = &MultiregionStrategy{
			MaxParallel: m.Strategy.MaxParallel,
			OnFailure:   m.Strategy.OnFailure,
		}
	}
	for _, region := range m.Regions {
		copyRegion := &MultiregionRegion{
			Name:        region.Name,
			Count:       region.Count,
			Datacenters: []string{},
			Meta:        map[string]string{},
		}
		copyRegion.Datacenters = append(copyRegion.Datacenters, region.Datacenters...)
		for k, v := range region.Meta {
			copyRegion.Meta[k] = v
		}
		copy.Regions = append(copy.Regions, copyRegion)
	}
	return copy
}

type MultiregionStrategy struct {
	MaxParallel int
	OnFailure   string
}

type MultiregionRegion struct {
	Name        string
	Count       int
	Datacenters []string
	Meta        map[string]string
}

// Namespace allows logically grouping jobs and their associated objects.
type Namespace struct {
	// Name is the name of the namespace
	Name string

	// Description is a human readable description of the namespace
	Description string

	// Quota is the quota specification that the namespace should account
	// against.
	Quota string

	// Capabilities is the set of capabilities allowed for this namespace
	Capabilities *NamespaceCapabilities

	// Meta is the set of metadata key/value pairs that attached to the namespace
	Meta map[string]string

	// Hash is the hash of the namespace which is used to efficiently replicate
	// cross-regions.
	Hash []byte

	// Raft Indexes
	CreateIndex uint64
	ModifyIndex uint64
}

// NamespaceCapabilities represents a set of capabilities allowed for this
// namespace, to be checked at job submission time.
type NamespaceCapabilities struct {
	EnabledTaskDrivers  []string
	DisabledTaskDrivers []string
}

func (n *Namespace) Validate() error {
	var mErr multierror.Error

	// Validate the name and description
	if !validNamespaceName.MatchString(n.Name) {
		err := fmt.Errorf("invalid name %q. Must match regex %s", n.Name, validNamespaceName)
		mErr.Errors = append(mErr.Errors, err)
	}
	if len(n.Description) > maxNamespaceDescriptionLength {
		err := fmt.Errorf("description longer than %d", maxNamespaceDescriptionLength)
		mErr.Errors = append(mErr.Errors, err)
	}

	return mErr.ErrorOrNil()
}

// SetHash is used to compute and set the hash of the namespace
func (n *Namespace) SetHash() []byte {
	// Initialize a 256bit Blake2 hash (32 bytes)
	hash, err := blake2b.New256(nil)
	if err != nil {
		panic(err)
	}

	// Write all the user set fields
	_, _ = hash.Write([]byte(n.Name))
	_, _ = hash.Write([]byte(n.Description))
	_, _ = hash.Write([]byte(n.Quota))
	if n.Capabilities != nil {
		for _, driver := range n.Capabilities.EnabledTaskDrivers {
			_, _ = hash.Write([]byte(driver))
		}
		for _, driver := range n.Capabilities.DisabledTaskDrivers {
			_, _ = hash.Write([]byte(driver))
		}
	}

	// sort keys to ensure hash stability when meta is stored later
	var keys []string
	for k := range n.Meta {
		keys = append(keys, k)
	}
	sort.Strings(keys)

	for _, k := range keys {
		_, _ = hash.Write([]byte(k))
		_, _ = hash.Write([]byte(n.Meta[k]))
	}

	// Finalize the hash
	hashVal := hash.Sum(nil)

	// Set and return the hash
	n.Hash = hashVal
	return hashVal
}

func (n *Namespace) Copy() *Namespace {
	nc := new(Namespace)
	*nc = *n
	nc.Hash = make([]byte, len(n.Hash))
	if n.Capabilities != nil {
		c := new(NamespaceCapabilities)
		*c = *n.Capabilities
		c.EnabledTaskDrivers = helper.CopySliceString(n.Capabilities.EnabledTaskDrivers)
		c.DisabledTaskDrivers = helper.CopySliceString(n.Capabilities.DisabledTaskDrivers)
		nc.Capabilities = c
	}
	if n.Meta != nil {
		nc.Meta = make(map[string]string, len(n.Meta))
		for k, v := range n.Meta {
			nc.Meta[k] = v
		}
	}
	copy(nc.Hash, n.Hash)
	return nc
}

// NamespaceListRequest is used to request a list of namespaces
type NamespaceListRequest struct {
	QueryOptions
}

// NamespaceListResponse is used for a list request
type NamespaceListResponse struct {
	Namespaces []*Namespace
	QueryMeta
}

// NamespaceSpecificRequest is used to query a specific namespace
type NamespaceSpecificRequest struct {
	Name string
	QueryOptions
}

// SingleNamespaceResponse is used to return a single namespace
type SingleNamespaceResponse struct {
	Namespace *Namespace
	QueryMeta
}

// NamespaceSetRequest is used to query a set of namespaces
type NamespaceSetRequest struct {
	Namespaces []string
	QueryOptions
}

// NamespaceSetResponse is used to return a set of namespaces
type NamespaceSetResponse struct {
	Namespaces map[string]*Namespace // Keyed by namespace Name
	QueryMeta
}

// NamespaceDeleteRequest is used to delete a set of namespaces
type NamespaceDeleteRequest struct {
	Namespaces []string
	WriteRequest
}

// NamespaceUpsertRequest is used to upsert a set of namespaces
type NamespaceUpsertRequest struct {
	Namespaces []*Namespace
	WriteRequest
}

const (
	// PeriodicSpecCron is used for a cron spec.
	PeriodicSpecCron = "cron"

	// PeriodicSpecTest is only used by unit tests. It is a sorted, comma
	// separated list of unix timestamps at which to launch.
	PeriodicSpecTest = "_internal_test"
)

// Periodic defines the interval a job should be run at.
type PeriodicConfig struct {
	// Enabled determines if the job should be run periodically.
	Enabled bool

	// Spec specifies the interval the job should be run as. It is parsed based
	// on the SpecType.
	Spec string

	// SpecType defines the format of the spec.
	SpecType string

	// ProhibitOverlap enforces that spawned jobs do not run in parallel.
	ProhibitOverlap bool

	// TimeZone is the user specified string that determines the time zone to
	// launch against. The time zones must be specified from IANA Time Zone
	// database, such as "America/New_York".
	// Reference: https://en.wikipedia.org/wiki/List_of_tz_database_time_zones
	// Reference: https://www.iana.org/time-zones
	TimeZone string

	// location is the time zone to evaluate the launch time against
	location *time.Location
}

func (p *PeriodicConfig) Copy() *PeriodicConfig {
	if p == nil {
		return nil
	}
	np := new(PeriodicConfig)
	*np = *p
	return np
}

func (p *PeriodicConfig) Validate() error {
	if !p.Enabled {
		return nil
	}

	var mErr multierror.Error
	if p.Spec == "" {
		_ = multierror.Append(&mErr, fmt.Errorf("Must specify a spec"))
	}

	// Check if we got a valid time zone
	if p.TimeZone != "" {
		if _, err := time.LoadLocation(p.TimeZone); err != nil {
			_ = multierror.Append(&mErr, fmt.Errorf("Invalid time zone %q: %v", p.TimeZone, err))
		}
	}

	switch p.SpecType {
	case PeriodicSpecCron:
		// Validate the cron spec
		if _, err := cronexpr.Parse(p.Spec); err != nil {
			_ = multierror.Append(&mErr, fmt.Errorf("Invalid cron spec %q: %v", p.Spec, err))
		}
	case PeriodicSpecTest:
		// No-op
	default:
		_ = multierror.Append(&mErr, fmt.Errorf("Unknown periodic specification type %q", p.SpecType))
	}

	return mErr.ErrorOrNil()
}

func (p *PeriodicConfig) Canonicalize() {
	// Load the location
	l, err := time.LoadLocation(p.TimeZone)
	if err != nil {
		p.location = time.UTC
	}

	p.location = l
}

// CronParseNext is a helper that parses the next time for the given expression
// but captures any panic that may occur in the underlying library.
func CronParseNext(e *cronexpr.Expression, fromTime time.Time, spec string) (t time.Time, err error) {
	defer func() {
		if recover() != nil {
			t = time.Time{}
			err = fmt.Errorf("failed parsing cron expression: %q", spec)
		}
	}()

	return e.Next(fromTime), nil
}

// Next returns the closest time instant matching the spec that is after the
// passed time. If no matching instance exists, the zero value of time.Time is
// returned. The `time.Location` of the returned value matches that of the
// passed time.
func (p *PeriodicConfig) Next(fromTime time.Time) (time.Time, error) {
	switch p.SpecType {
	case PeriodicSpecCron:
		e, err := cronexpr.Parse(p.Spec)
		if err != nil {
			return time.Time{}, fmt.Errorf("failed parsing cron expression: %q: %v", p.Spec, err)
		}
		return CronParseNext(e, fromTime, p.Spec)
	case PeriodicSpecTest:
		split := strings.Split(p.Spec, ",")
		if len(split) == 1 && split[0] == "" {
			return time.Time{}, nil
		}

		// Parse the times
		times := make([]time.Time, len(split))
		for i, s := range split {
			unix, err := strconv.Atoi(s)
			if err != nil {
				return time.Time{}, nil
			}

			times[i] = time.Unix(int64(unix), 0)
		}

		// Find the next match
		for _, next := range times {
			if fromTime.Before(next) {
				return next, nil
			}
		}
	}

	return time.Time{}, nil
}

// GetLocation returns the location to use for determining the time zone to run
// the periodic job against.
func (p *PeriodicConfig) GetLocation() *time.Location {
	// Jobs pre 0.5.5 will not have this
	if p.location != nil {
		return p.location
	}

	return time.UTC
}

const (
	// PeriodicLaunchSuffix is the string appended to the periodic jobs ID
	// when launching derived instances of it.
	PeriodicLaunchSuffix = "/periodic-"
)

// PeriodicLaunch tracks the last launch time of a periodic job.
type PeriodicLaunch struct {
	ID        string    // ID of the periodic job.
	Namespace string    // Namespace of the periodic job
	Launch    time.Time // The last launch time.

	// Raft Indexes
	CreateIndex uint64
	ModifyIndex uint64
}

const (
	DispatchPayloadForbidden = "forbidden"
	DispatchPayloadOptional  = "optional"
	DispatchPayloadRequired  = "required"

	// DispatchLaunchSuffix is the string appended to the parameterized job's ID
	// when dispatching instances of it.
	DispatchLaunchSuffix = "/dispatch-"
)

// ParameterizedJobConfig is used to configure the parameterized job
type ParameterizedJobConfig struct {
	// Payload configure the payload requirements
	Payload string

	// MetaRequired is metadata keys that must be specified by the dispatcher
	MetaRequired []string

	// MetaOptional is metadata keys that may be specified by the dispatcher
	MetaOptional []string
}

func (d *ParameterizedJobConfig) Validate() error {
	var mErr multierror.Error
	switch d.Payload {
	case DispatchPayloadOptional, DispatchPayloadRequired, DispatchPayloadForbidden:
	default:
		_ = multierror.Append(&mErr, fmt.Errorf("Unknown payload requirement: %q", d.Payload))
	}

	// Check that the meta configurations are disjoint sets
	disjoint, offending := helper.SliceSetDisjoint(d.MetaRequired, d.MetaOptional)
	if !disjoint {
		_ = multierror.Append(&mErr, fmt.Errorf("Required and optional meta keys should be disjoint. Following keys exist in both: %v", offending))
	}

	return mErr.ErrorOrNil()
}

func (d *ParameterizedJobConfig) Canonicalize() {
	if d.Payload == "" {
		d.Payload = DispatchPayloadOptional
	}
}

func (d *ParameterizedJobConfig) Copy() *ParameterizedJobConfig {
	if d == nil {
		return nil
	}
	nd := new(ParameterizedJobConfig)
	*nd = *d
	nd.MetaOptional = helper.CopySliceString(nd.MetaOptional)
	nd.MetaRequired = helper.CopySliceString(nd.MetaRequired)
	return nd
}

// DispatchedID returns an ID appropriate for a job dispatched against a
// particular parameterized job
func DispatchedID(templateID string, t time.Time) string {
	u := uuid.Generate()[:8]
	return fmt.Sprintf("%s%s%d-%s", templateID, DispatchLaunchSuffix, t.Unix(), u)
}

// DispatchPayloadConfig configures how a task gets its input from a job dispatch
type DispatchPayloadConfig struct {
	// File specifies a relative path to where the input data should be written
	File string
}

func (d *DispatchPayloadConfig) Copy() *DispatchPayloadConfig {
	if d == nil {
		return nil
	}
	nd := new(DispatchPayloadConfig)
	*nd = *d
	return nd
}

func (d *DispatchPayloadConfig) Validate() error {
	// Verify the destination doesn't escape
	escaped, err := escapingfs.PathEscapesAllocViaRelative("task/local/", d.File)
	if err != nil {
		return fmt.Errorf("invalid destination path: %v", err)
	} else if escaped {
		return fmt.Errorf("destination escapes allocation directory")
	}

	return nil
}

const (
	TaskLifecycleHookPrestart  = "prestart"
	TaskLifecycleHookPoststart = "poststart"
	TaskLifecycleHookPoststop  = "poststop"
)

type TaskLifecycleConfig struct {
	Hook    string
	Sidecar bool
}

func (d *TaskLifecycleConfig) Copy() *TaskLifecycleConfig {
	if d == nil {
		return nil
	}
	nd := new(TaskLifecycleConfig)
	*nd = *d
	return nd
}

func (d *TaskLifecycleConfig) Validate() error {
	if d == nil {
		return nil
	}

	switch d.Hook {
	case TaskLifecycleHookPrestart:
	case TaskLifecycleHookPoststart:
	case TaskLifecycleHookPoststop:
	case "":
		return fmt.Errorf("no lifecycle hook provided")
	default:
		return fmt.Errorf("invalid hook: %v", d.Hook)
	}

	return nil
}

var (
	// These default restart policies needs to be in sync with
	// Canonicalize in api/tasks.go

	DefaultServiceJobRestartPolicy = RestartPolicy{
		Delay:    15 * time.Second,
		Attempts: 2,
		Interval: 30 * time.Minute,
		Mode:     RestartPolicyModeFail,
	}
	DefaultBatchJobRestartPolicy = RestartPolicy{
		Delay:    15 * time.Second,
		Attempts: 3,
		Interval: 24 * time.Hour,
		Mode:     RestartPolicyModeFail,
	}
)

var (
	// These default reschedule policies needs to be in sync with
	// NewDefaultReschedulePolicy in api/tasks.go

	DefaultServiceJobReschedulePolicy = ReschedulePolicy{
		Delay:         30 * time.Second,
		DelayFunction: "exponential",
		MaxDelay:      1 * time.Hour,
		Unlimited:     true,
	}
	DefaultBatchJobReschedulePolicy = ReschedulePolicy{
		Attempts:      1,
		Interval:      24 * time.Hour,
		Delay:         5 * time.Second,
		DelayFunction: "constant",
	}
)

const (
	// RestartPolicyModeDelay causes an artificial delay till the next interval is
	// reached when the specified attempts have been reached in the interval.
	RestartPolicyModeDelay = "delay"

	// RestartPolicyModeFail causes a job to fail if the specified number of
	// attempts are reached within an interval.
	RestartPolicyModeFail = "fail"

	// RestartPolicyMinInterval is the minimum interval that is accepted for a
	// restart policy.
	RestartPolicyMinInterval = 5 * time.Second

	// ReasonWithinPolicy describes restart events that are within policy
	ReasonWithinPolicy = "Restart within policy"
)

// JobScalingEvents contains the scaling events for a given job
type JobScalingEvents struct {
	Namespace string
	JobID     string

	// This map is indexed by target; currently, this is just task group
	// the indexed array is sorted from newest to oldest event
	// the array should have less than JobTrackedScalingEvents entries
	ScalingEvents map[string][]*ScalingEvent

	// Raft index
	ModifyIndex uint64
}

// NewScalingEvent method for ScalingEvent objects.
func NewScalingEvent(message string) *ScalingEvent {
	return &ScalingEvent{
		Time:    time.Now().Unix(),
		Message: message,
	}
}

// ScalingEvent describes a scaling event against a Job
type ScalingEvent struct {
	// Unix Nanosecond timestamp for the scaling event
	Time int64

	// Count is the new scaling count, if provided
	Count *int64

	// PreviousCount is the count at the time of the scaling event
	PreviousCount int64

	// Message is the message describing a scaling event
	Message string

	// Error indicates an error state for this scaling event
	Error bool

	// Meta is a map of metadata returned during a scaling event
	Meta map[string]interface{}

	// EvalID is the ID for an evaluation if one was created as part of a scaling event
	EvalID *string

	// Raft index
	CreateIndex uint64
}

func (e *ScalingEvent) SetError(error bool) *ScalingEvent {
	e.Error = error
	return e
}

func (e *ScalingEvent) SetMeta(meta map[string]interface{}) *ScalingEvent {
	e.Meta = meta
	return e
}

func (e *ScalingEvent) SetEvalID(evalID string) *ScalingEvent {
	e.EvalID = &evalID
	return e
}

// ScalingEventRequest is by for Job.Scale endpoint
// to register scaling events
type ScalingEventRequest struct {
	Namespace string
	JobID     string
	TaskGroup string

	ScalingEvent *ScalingEvent
}

// ScalingPolicy specifies the scaling policy for a scaling target
type ScalingPolicy struct {
	// ID is a generated UUID used for looking up the scaling policy
	ID string

	// Type is the type of scaling performed by the policy
	Type string

	// Target contains information about the target of the scaling policy, like job and group
	Target map[string]string

	// Policy is an opaque description of the scaling policy, passed to the autoscaler
	Policy map[string]interface{}

	// Min is the minimum allowable scaling count for this target
	Min int64

	// Max is the maximum allowable scaling count for this target
	Max int64

	// Enabled indicates whether this policy has been enabled/disabled
	Enabled bool

	CreateIndex uint64
	ModifyIndex uint64
}

// JobKey returns a key that is unique to a job-scoped target, useful as a map
// key. This uses the policy type, plus target (group and task).
func (p *ScalingPolicy) JobKey() string {
	return p.Type + "\000" +
		p.Target[ScalingTargetGroup] + "\000" +
		p.Target[ScalingTargetTask]
}

const (
	ScalingTargetNamespace = "Namespace"
	ScalingTargetJob       = "Job"
	ScalingTargetGroup     = "Group"
	ScalingTargetTask      = "Task"

	ScalingPolicyTypeHorizontal = "horizontal"
)

func (p *ScalingPolicy) Canonicalize() {
	if p.Type == "" {
		p.Type = ScalingPolicyTypeHorizontal
	}
}

func (p *ScalingPolicy) Copy() *ScalingPolicy {
	if p == nil {
		return nil
	}

	opaquePolicyConfig, err := copystructure.Copy(p.Policy)
	if err != nil {
		panic(err.Error())
	}

	c := ScalingPolicy{
		ID:          p.ID,
		Policy:      opaquePolicyConfig.(map[string]interface{}),
		Enabled:     p.Enabled,
		Type:        p.Type,
		Min:         p.Min,
		Max:         p.Max,
		CreateIndex: p.CreateIndex,
		ModifyIndex: p.ModifyIndex,
	}
	c.Target = make(map[string]string, len(p.Target))
	for k, v := range p.Target {
		c.Target[k] = v
	}
	return &c
}

func (p *ScalingPolicy) Validate() error {
	if p == nil {
		return nil
	}

	var mErr multierror.Error

	// Check policy type and target
	if p.Type == "" {
		mErr.Errors = append(mErr.Errors, fmt.Errorf("missing scaling policy type"))
	} else {
		mErr.Errors = append(mErr.Errors, p.validateType().Errors...)
	}

	// Check Min and Max
	if p.Max < 0 {
		mErr.Errors = append(mErr.Errors,
			fmt.Errorf("maximum count must be specified and non-negative"))
	} else if p.Max < p.Min {
		mErr.Errors = append(mErr.Errors,
			fmt.Errorf("maximum count must not be less than minimum count"))
	}

	if p.Min < 0 {
		mErr.Errors = append(mErr.Errors,
			fmt.Errorf("minimum count must be specified and non-negative"))
	}

	return mErr.ErrorOrNil()
}

func (p *ScalingPolicy) validateTargetHorizontal() (mErr multierror.Error) {
	if len(p.Target) == 0 {
		// This is probably not a Nomad horizontal policy
		return
	}

	// Nomad horizontal policies should have Namespace, Job and TaskGroup
	if p.Target[ScalingTargetNamespace] == "" {
		mErr.Errors = append(mErr.Errors, fmt.Errorf("missing target namespace"))
	}
	if p.Target[ScalingTargetJob] == "" {
		mErr.Errors = append(mErr.Errors, fmt.Errorf("missing target job"))
	}
	if p.Target[ScalingTargetGroup] == "" {
		mErr.Errors = append(mErr.Errors, fmt.Errorf("missing target group"))
	}
	return
}

// Diff indicates whether the specification for a given scaling policy has changed
func (p *ScalingPolicy) Diff(p2 *ScalingPolicy) bool {
	copy := *p2
	copy.ID = p.ID
	copy.CreateIndex = p.CreateIndex
	copy.ModifyIndex = p.ModifyIndex
	return !reflect.DeepEqual(*p, copy)
}

// TargetTaskGroup updates a ScalingPolicy target to specify a given task group
func (p *ScalingPolicy) TargetTaskGroup(job *Job, tg *TaskGroup) *ScalingPolicy {
	p.Target = map[string]string{
		ScalingTargetNamespace: job.Namespace,
		ScalingTargetJob:       job.ID,
		ScalingTargetGroup:     tg.Name,
	}
	return p
}

// TargetTask updates a ScalingPolicy target to specify a given task
func (p *ScalingPolicy) TargetTask(job *Job, tg *TaskGroup, task *Task) *ScalingPolicy {
	p.TargetTaskGroup(job, tg)
	p.Target[ScalingTargetTask] = task.Name
	return p
}

func (p *ScalingPolicy) Stub() *ScalingPolicyListStub {
	stub := &ScalingPolicyListStub{
		ID:          p.ID,
		Type:        p.Type,
		Target:      make(map[string]string),
		Enabled:     p.Enabled,
		CreateIndex: p.CreateIndex,
		ModifyIndex: p.ModifyIndex,
	}
	for k, v := range p.Target {
		stub.Target[k] = v
	}
	return stub
}

// GetScalingPolicies returns a slice of all scaling scaling policies for this job
func (j *Job) GetScalingPolicies() []*ScalingPolicy {
	ret := make([]*ScalingPolicy, 0)

	for _, tg := range j.TaskGroups {
		if tg.Scaling != nil {
			ret = append(ret, tg.Scaling)
		}
	}

	ret = append(ret, j.GetEntScalingPolicies()...)

	return ret
}

// ScalingPolicyListStub is used to return a subset of scaling policy information
// for the scaling policy list
type ScalingPolicyListStub struct {
	ID          string
	Enabled     bool
	Type        string
	Target      map[string]string
	CreateIndex uint64
	ModifyIndex uint64
}

// RestartPolicy configures how Tasks are restarted when they crash or fail.
type RestartPolicy struct {
	// Attempts is the number of restart that will occur in an interval.
	Attempts int

	// Interval is a duration in which we can limit the number of restarts
	// within.
	Interval time.Duration

	// Delay is the time between a failure and a restart.
	Delay time.Duration

	// Mode controls what happens when the task restarts more than attempt times
	// in an interval.
	Mode string
}

func (r *RestartPolicy) Copy() *RestartPolicy {
	if r == nil {
		return nil
	}
	nrp := new(RestartPolicy)
	*nrp = *r
	return nrp
}

func (r *RestartPolicy) Validate() error {
	var mErr multierror.Error
	switch r.Mode {
	case RestartPolicyModeDelay, RestartPolicyModeFail:
	default:
		_ = multierror.Append(&mErr, fmt.Errorf("Unsupported restart mode: %q", r.Mode))
	}

	// Check for ambiguous/confusing settings
	if r.Attempts == 0 && r.Mode != RestartPolicyModeFail {
		_ = multierror.Append(&mErr, fmt.Errorf("Restart policy %q with %d attempts is ambiguous", r.Mode, r.Attempts))
	}

	if r.Interval.Nanoseconds() < RestartPolicyMinInterval.Nanoseconds() {
		_ = multierror.Append(&mErr, fmt.Errorf("Interval can not be less than %v (got %v)", RestartPolicyMinInterval, r.Interval))
	}
	if time.Duration(r.Attempts)*r.Delay > r.Interval {
		_ = multierror.Append(&mErr,
			fmt.Errorf("Nomad can't restart the TaskGroup %v times in an interval of %v with a delay of %v", r.Attempts, r.Interval, r.Delay))
	}
	return mErr.ErrorOrNil()
}

func NewRestartPolicy(jobType string) *RestartPolicy {
	switch jobType {
	case JobTypeService, JobTypeSystem:
		rp := DefaultServiceJobRestartPolicy
		return &rp
	case JobTypeBatch:
		rp := DefaultBatchJobRestartPolicy
		return &rp
	}
	return nil
}

const ReschedulePolicyMinInterval = 15 * time.Second
const ReschedulePolicyMinDelay = 5 * time.Second

var RescheduleDelayFunctions = [...]string{"constant", "exponential", "fibonacci"}

// ReschedulePolicy configures how Tasks are rescheduled  when they crash or fail.
type ReschedulePolicy struct {
	// Attempts limits the number of rescheduling attempts that can occur in an interval.
	Attempts int

	// Interval is a duration in which we can limit the number of reschedule attempts.
	Interval time.Duration

	// Delay is a minimum duration to wait between reschedule attempts.
	// The delay function determines how much subsequent reschedule attempts are delayed by.
	Delay time.Duration

	// DelayFunction determines how the delay progressively changes on subsequent reschedule
	// attempts. Valid values are "exponential", "constant", and "fibonacci".
	DelayFunction string

	// MaxDelay is an upper bound on the delay.
	MaxDelay time.Duration

	// Unlimited allows infinite rescheduling attempts. Only allowed when delay is set
	// between reschedule attempts.
	Unlimited bool
}

func (r *ReschedulePolicy) Copy() *ReschedulePolicy {
	if r == nil {
		return nil
	}
	nrp := new(ReschedulePolicy)
	*nrp = *r
	return nrp
}

func (r *ReschedulePolicy) Enabled() bool {
	enabled := r != nil && (r.Attempts > 0 || r.Unlimited)
	return enabled
}

// Validate uses different criteria to validate the reschedule policy
// Delay must be a minimum of 5 seconds
// Delay Ceiling is ignored if Delay Function is "constant"
// Number of possible attempts is validated, given the interval, delay and delay function
func (r *ReschedulePolicy) Validate() error {
	if !r.Enabled() {
		return nil
	}
	var mErr multierror.Error
	// Check for ambiguous/confusing settings
	if r.Attempts > 0 {
		if r.Interval <= 0 {
			_ = multierror.Append(&mErr, fmt.Errorf("Interval must be a non zero value if Attempts > 0"))
		}
		if r.Unlimited {
			_ = multierror.Append(&mErr, fmt.Errorf("Reschedule Policy with Attempts = %v, Interval = %v, "+
				"and Unlimited = %v is ambiguous", r.Attempts, r.Interval, r.Unlimited))
			_ = multierror.Append(&mErr, errors.New("If Attempts >0, Unlimited cannot also be set to true"))
		}
	}

	delayPreCheck := true
	// Delay should be bigger than the default
	if r.Delay.Nanoseconds() < ReschedulePolicyMinDelay.Nanoseconds() {
		_ = multierror.Append(&mErr, fmt.Errorf("Delay cannot be less than %v (got %v)", ReschedulePolicyMinDelay, r.Delay))
		delayPreCheck = false
	}

	// Must use a valid delay function
	if !isValidDelayFunction(r.DelayFunction) {
		_ = multierror.Append(&mErr, fmt.Errorf("Invalid delay function %q, must be one of %q", r.DelayFunction, RescheduleDelayFunctions))
		delayPreCheck = false
	}

	// Validate MaxDelay if not using linear delay progression
	if r.DelayFunction != "constant" {
		if r.MaxDelay.Nanoseconds() < ReschedulePolicyMinDelay.Nanoseconds() {
			_ = multierror.Append(&mErr, fmt.Errorf("Max Delay cannot be less than %v (got %v)", ReschedulePolicyMinDelay, r.Delay))
			delayPreCheck = false
		}
		if r.MaxDelay < r.Delay {
			_ = multierror.Append(&mErr, fmt.Errorf("Max Delay cannot be less than Delay %v (got %v)", r.Delay, r.MaxDelay))
			delayPreCheck = false
		}

	}

	// Validate Interval and other delay parameters if attempts are limited
	if !r.Unlimited {
		if r.Interval.Nanoseconds() < ReschedulePolicyMinInterval.Nanoseconds() {
			_ = multierror.Append(&mErr, fmt.Errorf("Interval cannot be less than %v (got %v)", ReschedulePolicyMinInterval, r.Interval))
		}
		if !delayPreCheck {
			// We can't cross validate the rest of the delay params if delayPreCheck fails, so return early
			return mErr.ErrorOrNil()
		}
		crossValidationErr := r.validateDelayParams()
		if crossValidationErr != nil {
			_ = multierror.Append(&mErr, crossValidationErr)
		}
	}
	return mErr.ErrorOrNil()
}

func isValidDelayFunction(delayFunc string) bool {
	for _, value := range RescheduleDelayFunctions {
		if value == delayFunc {
			return true
		}
	}
	return false
}

func (r *ReschedulePolicy) validateDelayParams() error {
	ok, possibleAttempts, recommendedInterval := r.viableAttempts()
	if ok {
		return nil
	}
	var mErr multierror.Error
	if r.DelayFunction == "constant" {
		_ = multierror.Append(&mErr, fmt.Errorf("Nomad can only make %v attempts in %v with initial delay %v and "+
			"delay function %q", possibleAttempts, r.Interval, r.Delay, r.DelayFunction))
	} else {
		_ = multierror.Append(&mErr, fmt.Errorf("Nomad can only make %v attempts in %v with initial delay %v, "+
			"delay function %q, and delay ceiling %v", possibleAttempts, r.Interval, r.Delay, r.DelayFunction, r.MaxDelay))
	}
	_ = multierror.Append(&mErr, fmt.Errorf("Set the interval to at least %v to accommodate %v attempts", recommendedInterval.Round(time.Second), r.Attempts))
	return mErr.ErrorOrNil()
}

func (r *ReschedulePolicy) viableAttempts() (bool, int, time.Duration) {
	var possibleAttempts int
	var recommendedInterval time.Duration
	valid := true
	switch r.DelayFunction {
	case "constant":
		recommendedInterval = time.Duration(r.Attempts) * r.Delay
		if r.Interval < recommendedInterval {
			possibleAttempts = int(r.Interval / r.Delay)
			valid = false
		}
	case "exponential":
		for i := 0; i < r.Attempts; i++ {
			nextDelay := time.Duration(math.Pow(2, float64(i))) * r.Delay
			if nextDelay > r.MaxDelay {
				nextDelay = r.MaxDelay
				recommendedInterval += nextDelay
			} else {
				recommendedInterval = nextDelay
			}
			if recommendedInterval < r.Interval {
				possibleAttempts++
			}
		}
		if possibleAttempts < r.Attempts {
			valid = false
		}
	case "fibonacci":
		var slots []time.Duration
		slots = append(slots, r.Delay)
		slots = append(slots, r.Delay)
		reachedCeiling := false
		for i := 2; i < r.Attempts; i++ {
			var nextDelay time.Duration
			if reachedCeiling {
				//switch to linear
				nextDelay = slots[i-1] + r.MaxDelay
			} else {
				nextDelay = slots[i-1] + slots[i-2]
				if nextDelay > r.MaxDelay {
					nextDelay = r.MaxDelay
					reachedCeiling = true
				}
			}
			slots = append(slots, nextDelay)
		}
		recommendedInterval = slots[len(slots)-1]
		if r.Interval < recommendedInterval {
			valid = false
			// calculate possible attempts
			for i := 0; i < len(slots); i++ {
				if slots[i] > r.Interval {
					possibleAttempts = i
					break
				}
			}
		}
	default:
		return false, 0, 0
	}
	if possibleAttempts < 0 { // can happen if delay is bigger than interval
		possibleAttempts = 0
	}
	return valid, possibleAttempts, recommendedInterval
}

func NewReschedulePolicy(jobType string) *ReschedulePolicy {
	switch jobType {
	case JobTypeService:
		rp := DefaultServiceJobReschedulePolicy
		return &rp
	case JobTypeBatch:
		rp := DefaultBatchJobReschedulePolicy
		return &rp
	}
	return nil
}

const (
	MigrateStrategyHealthChecks = "checks"
	MigrateStrategyHealthStates = "task_states"
)

type MigrateStrategy struct {
	MaxParallel     int
	HealthCheck     string
	MinHealthyTime  time.Duration
	HealthyDeadline time.Duration
}

// DefaultMigrateStrategy is used for backwards compat with pre-0.8 Allocations
// that lack an update strategy.
//
// This function should match its counterpart in api/tasks.go
func DefaultMigrateStrategy() *MigrateStrategy {
	return &MigrateStrategy{
		MaxParallel:     1,
		HealthCheck:     MigrateStrategyHealthChecks,
		MinHealthyTime:  10 * time.Second,
		HealthyDeadline: 5 * time.Minute,
	}
}

func (m *MigrateStrategy) Validate() error {
	var mErr multierror.Error

	if m.MaxParallel < 0 {
		_ = multierror.Append(&mErr, fmt.Errorf("MaxParallel must be >= 0 but found %d", m.MaxParallel))
	}

	switch m.HealthCheck {
	case MigrateStrategyHealthChecks, MigrateStrategyHealthStates:
		// ok
	case "":
		if m.MaxParallel > 0 {
			_ = multierror.Append(&mErr, fmt.Errorf("Missing HealthCheck"))
		}
	default:
		_ = multierror.Append(&mErr, fmt.Errorf("Invalid HealthCheck: %q", m.HealthCheck))
	}

	if m.MinHealthyTime < 0 {
		_ = multierror.Append(&mErr, fmt.Errorf("MinHealthyTime is %s and must be >= 0", m.MinHealthyTime))
	}

	if m.HealthyDeadline < 0 {
		_ = multierror.Append(&mErr, fmt.Errorf("HealthyDeadline is %s and must be >= 0", m.HealthyDeadline))
	}

	if m.MinHealthyTime > m.HealthyDeadline {
		_ = multierror.Append(&mErr, fmt.Errorf("MinHealthyTime must be less than HealthyDeadline"))
	}

	return mErr.ErrorOrNil()
}

// TaskGroup is an atomic unit of placement. Each task group belongs to
// a job and may contain any number of tasks. A task group support running
// in many replicas using the same configuration..
type TaskGroup struct {
	// Name of the task group
	Name string

	// Count is the number of replicas of this task group that should
	// be scheduled.
	Count int

	// Update is used to control the update strategy for this task group
	Update *UpdateStrategy

	// Migrate is used to control the migration strategy for this task group
	Migrate *MigrateStrategy

	// Constraints can be specified at a task group level and apply to
	// all the tasks contained.
	Constraints []*Constraint

	// Scaling is the list of autoscaling policies for the TaskGroup
	Scaling *ScalingPolicy

	// RestartPolicy of a TaskGroup
	RestartPolicy *RestartPolicy

	// Tasks are the collection of tasks that this task group needs to run
	Tasks []*Task

	// EphemeralDisk is the disk resources that the task group requests
	EphemeralDisk *EphemeralDisk

	// Meta is used to associate arbitrary metadata with this
	// task group. This is opaque to Nomad.
	Meta map[string]string

	// ReschedulePolicy is used to configure how the scheduler should
	// retry failed allocations.
	ReschedulePolicy *ReschedulePolicy

	// Affinities can be specified at the task group level to express
	// scheduling preferences.
	Affinities []*Affinity

	// Spread can be specified at the task group level to express spreading
	// allocations across a desired attribute, such as datacenter
	Spreads []*Spread

	// Networks are the network configuration for the task group. This can be
	// overridden in the task.
	Networks Networks

	// Consul configuration specific to this task group
	Consul *Consul

	// Services this group provides
	Services []*Service

	// Volumes is a map of volumes that have been requested by the task group.
	Volumes map[string]*VolumeRequest

	// ShutdownDelay is the amount of time to wait between deregistering
	// group services in consul and stopping tasks.
	ShutdownDelay *time.Duration

	// StopAfterClientDisconnect, if set, configures the client to stop the task group
	// after this duration since the last known good heartbeat
	StopAfterClientDisconnect *time.Duration

	// MaxClientDisconnect, if set, configures the client to allow placed
	// allocations for tasks in this group to attempt to resume running without a restart.
	MaxClientDisconnect *time.Duration
}

func (tg *TaskGroup) Copy() *TaskGroup {
	if tg == nil {
		return nil
	}
	ntg := new(TaskGroup)
	*ntg = *tg
	ntg.Update = ntg.Update.Copy()
	ntg.Constraints = CopySliceConstraints(ntg.Constraints)
	ntg.RestartPolicy = ntg.RestartPolicy.Copy()
	ntg.ReschedulePolicy = ntg.ReschedulePolicy.Copy()
	ntg.Affinities = CopySliceAffinities(ntg.Affinities)
	ntg.Spreads = CopySliceSpreads(ntg.Spreads)
	ntg.Volumes = CopyMapVolumeRequest(ntg.Volumes)
	ntg.Scaling = ntg.Scaling.Copy()
	ntg.Consul = ntg.Consul.Copy()

	// Copy the network objects
	if tg.Networks != nil {
		n := len(tg.Networks)
		ntg.Networks = make([]*NetworkResource, n)
		for i := 0; i < n; i++ {
			ntg.Networks[i] = tg.Networks[i].Copy()
		}
	}

	if tg.Tasks != nil {
		tasks := make([]*Task, len(ntg.Tasks))
		for i, t := range ntg.Tasks {
			tasks[i] = t.Copy()
		}
		ntg.Tasks = tasks
	}

	ntg.Meta = helper.CopyMapStringString(ntg.Meta)

	if tg.EphemeralDisk != nil {
		ntg.EphemeralDisk = tg.EphemeralDisk.Copy()
	}

	if tg.Services != nil {
		ntg.Services = make([]*Service, len(tg.Services))
		for i, s := range tg.Services {
			ntg.Services[i] = s.Copy()
		}
	}

	if tg.ShutdownDelay != nil {
		ntg.ShutdownDelay = tg.ShutdownDelay
	}

	if tg.StopAfterClientDisconnect != nil {
		ntg.StopAfterClientDisconnect = tg.StopAfterClientDisconnect
	}

	if tg.MaxClientDisconnect != nil {
		ntg.MaxClientDisconnect = tg.MaxClientDisconnect
	}

	return ntg
}

// Canonicalize is used to canonicalize fields in the TaskGroup.
func (tg *TaskGroup) Canonicalize(job *Job) {
	// Ensure that an empty and nil map are treated the same to avoid scheduling
	// problems since we use reflect DeepEquals.
	if len(tg.Meta) == 0 {
		tg.Meta = nil
	}

	// Set the default restart policy.
	if tg.RestartPolicy == nil {
		tg.RestartPolicy = NewRestartPolicy(job.Type)
	}

	if tg.ReschedulePolicy == nil {
		tg.ReschedulePolicy = NewReschedulePolicy(job.Type)
	}

	// Canonicalize Migrate for service jobs
	if job.Type == JobTypeService && tg.Migrate == nil {
		tg.Migrate = DefaultMigrateStrategy()
	}

	// Set a default ephemeral disk object if the user has not requested for one
	if tg.EphemeralDisk == nil {
		tg.EphemeralDisk = DefaultEphemeralDisk()
	}

	if tg.Scaling != nil {
		tg.Scaling.Canonicalize()
	}

	for _, service := range tg.Services {
		service.Canonicalize(job.Name, tg.Name, "group", job.Namespace)
	}

	for _, network := range tg.Networks {
		network.Canonicalize()
	}

	for _, task := range tg.Tasks {
		task.Canonicalize(job, tg)
	}
}

// NomadServices returns a list of all group and task - level services in tg that
// are making use of the nomad service provider.
func (tg *TaskGroup) NomadServices() []*Service {
	var services []*Service
	for _, service := range tg.Services {
		if service.Provider == ServiceProviderNomad {
			services = append(services, service)
		}
	}
	for _, task := range tg.Tasks {
		for _, service := range task.Services {
			if service.Provider == ServiceProviderNomad {
				services = append(services, service)
			}
		}
	}
	return services
}

// Validate is used to check a task group for reasonable configuration
func (tg *TaskGroup) Validate(j *Job) error {
	var mErr multierror.Error
	if tg.Name == "" {
		mErr.Errors = append(mErr.Errors, errors.New("Missing task group name"))
	} else if strings.Contains(tg.Name, "\000") {
		mErr.Errors = append(mErr.Errors, errors.New("Task group name contains null character"))
	}
	if tg.Count < 0 {
		mErr.Errors = append(mErr.Errors, errors.New("Task group count can't be negative"))
	}
	if len(tg.Tasks) == 0 {
		// could be a lone consul gateway inserted by the connect mutator
		mErr.Errors = append(mErr.Errors, errors.New("Missing tasks for task group"))
	}

	if tg.MaxClientDisconnect != nil && tg.StopAfterClientDisconnect != nil {
		mErr.Errors = append(mErr.Errors, errors.New("Task group cannot be configured with both max_client_disconnect and stop_after_client_disconnect"))
	}

	if tg.MaxClientDisconnect != nil && *tg.MaxClientDisconnect < 0 {
		mErr.Errors = append(mErr.Errors, errors.New("max_client_disconnect cannot be negative"))
	}

	for idx, constr := range tg.Constraints {
		if err := constr.Validate(); err != nil {
			outer := fmt.Errorf("Constraint %d validation failed: %s", idx+1, err)
			mErr.Errors = append(mErr.Errors, outer)
		}
	}
	if j.Type == JobTypeSystem {
		if tg.Affinities != nil {
			mErr.Errors = append(mErr.Errors, fmt.Errorf("System jobs may not have an affinity stanza"))
		}
	} else {
		for idx, affinity := range tg.Affinities {
			if err := affinity.Validate(); err != nil {
				outer := fmt.Errorf("Affinity %d validation failed: %s", idx+1, err)
				mErr.Errors = append(mErr.Errors, outer)
			}
		}
	}

	if tg.RestartPolicy != nil {
		if err := tg.RestartPolicy.Validate(); err != nil {
			mErr.Errors = append(mErr.Errors, err)
		}
	} else {
		mErr.Errors = append(mErr.Errors, fmt.Errorf("Task Group %v should have a restart policy", tg.Name))
	}

	if j.Type == JobTypeSystem {
		if tg.Spreads != nil {
			mErr.Errors = append(mErr.Errors, fmt.Errorf("System jobs may not have a spread stanza"))
		}
	} else {
		for idx, spread := range tg.Spreads {
			if err := spread.Validate(); err != nil {
				outer := fmt.Errorf("Spread %d validation failed: %s", idx+1, err)
				mErr.Errors = append(mErr.Errors, outer)
			}
		}
	}

	if j.Type == JobTypeSystem {
		if tg.ReschedulePolicy != nil {
			mErr.Errors = append(mErr.Errors, fmt.Errorf("System jobs should not have a reschedule policy"))
		}
	} else {
		if tg.ReschedulePolicy != nil {
			if err := tg.ReschedulePolicy.Validate(); err != nil {
				mErr.Errors = append(mErr.Errors, err)
			}
		} else {
			mErr.Errors = append(mErr.Errors, fmt.Errorf("Task Group %v should have a reschedule policy", tg.Name))
		}
	}

	if tg.EphemeralDisk != nil {
		if err := tg.EphemeralDisk.Validate(); err != nil {
			mErr.Errors = append(mErr.Errors, err)
		}
	} else {
		mErr.Errors = append(mErr.Errors, fmt.Errorf("Task Group %v should have an ephemeral disk object", tg.Name))
	}

	// Validate the update strategy
	if u := tg.Update; u != nil {
		switch j.Type {
		case JobTypeService, JobTypeSystem:
		default:
			mErr.Errors = append(mErr.Errors, fmt.Errorf("Job type %q does not allow update block", j.Type))
		}
		if err := u.Validate(); err != nil {
			mErr.Errors = append(mErr.Errors, err)
		}
	}

	// Validate the migration strategy
	switch j.Type {
	case JobTypeService:
		if tg.Migrate != nil {
			if err := tg.Migrate.Validate(); err != nil {
				mErr.Errors = append(mErr.Errors, err)
			}
		}
	default:
		if tg.Migrate != nil {
			mErr.Errors = append(mErr.Errors, fmt.Errorf("Job type %q does not allow migrate block", j.Type))
		}
	}

	// Check that there is only one leader task if any
	tasks := make(map[string]int)
	leaderTasks := 0
	for idx, task := range tg.Tasks {
		if task.Name == "" {
			mErr.Errors = append(mErr.Errors, fmt.Errorf("Task %d missing name", idx+1))
		} else if existing, ok := tasks[task.Name]; ok {
			mErr.Errors = append(mErr.Errors, fmt.Errorf("Task %d redefines '%s' from task %d", idx+1, task.Name, existing+1))
		} else {
			tasks[task.Name] = idx
		}

		if task.Leader {
			leaderTasks++
		}
	}

	if leaderTasks > 1 {
		mErr.Errors = append(mErr.Errors, fmt.Errorf("Only one task may be marked as leader"))
	}

	// Validate the volume requests
	var canaries int
	if tg.Update != nil {
		canaries = tg.Update.Canary
	}
	for name, volReq := range tg.Volumes {
		if err := volReq.Validate(tg.Count, canaries); err != nil {
			mErr.Errors = append(mErr.Errors, fmt.Errorf(
				"Task group volume validation for %s failed: %v", name, err))
		}
	}

	// Validate task group and task network resources
	if err := tg.validateNetworks(); err != nil {
		outer := fmt.Errorf("Task group network validation failed: %v", err)
		mErr.Errors = append(mErr.Errors, outer)
	}

	// Validate task group and task services
	if err := tg.validateServices(); err != nil {
		outer := fmt.Errorf("Task group service validation failed: %v", err)
		mErr.Errors = append(mErr.Errors, outer)
	}

	// Validate group service script-checks
	if err := tg.validateScriptChecksInGroupServices(); err != nil {
		outer := fmt.Errorf("Task group service check validation failed: %v", err)
		mErr.Errors = append(mErr.Errors, outer)
	}

	// Validate the scaling policy
	if err := tg.validateScalingPolicy(j); err != nil {
		outer := fmt.Errorf("Task group scaling policy validation failed: %v", err)
		mErr.Errors = append(mErr.Errors, outer)
	}

	// Validate the tasks
	for _, task := range tg.Tasks {
		// Validate the task does not reference undefined volume mounts
		for i, mnt := range task.VolumeMounts {
			if mnt.Volume == "" {
				mErr.Errors = append(mErr.Errors, fmt.Errorf("Task %s has a volume mount (%d) referencing an empty volume", task.Name, i))
				continue
			}

			if _, ok := tg.Volumes[mnt.Volume]; !ok {
				mErr.Errors = append(mErr.Errors, fmt.Errorf("Task %s has a volume mount (%d) referencing undefined volume %s", task.Name, i, mnt.Volume))
				continue
			}
		}

		if err := task.Validate(tg.EphemeralDisk, j.Type, tg.Services, tg.Networks); err != nil {
			outer := fmt.Errorf("Task %s validation failed: %v", task.Name, err)
			mErr.Errors = append(mErr.Errors, outer)
		}
	}

	return mErr.ErrorOrNil()
}

func (tg *TaskGroup) validateNetworks() error {
	var mErr multierror.Error
	portLabels := make(map[string]string)
	// host_network -> static port tracking
	staticPortsIndex := make(map[string]map[int]string)

	for _, net := range tg.Networks {
		for _, port := range append(net.ReservedPorts, net.DynamicPorts...) {
			if other, ok := portLabels[port.Label]; ok {
				mErr.Errors = append(mErr.Errors, fmt.Errorf("Port label %s already in use by %s", port.Label, other))
			} else {
				portLabels[port.Label] = "taskgroup network"
			}

			if port.Value != 0 {
				hostNetwork := port.HostNetwork
				if hostNetwork == "" {
					hostNetwork = "default"
				}
				staticPorts, ok := staticPortsIndex[hostNetwork]
				if !ok {
					staticPorts = make(map[int]string)
				}
				// static port
				if other, ok := staticPorts[port.Value]; ok {
					err := fmt.Errorf("Static port %d already reserved by %s", port.Value, other)
					mErr.Errors = append(mErr.Errors, err)
				} else if port.Value > math.MaxUint16 {
					err := fmt.Errorf("Port %s (%d) cannot be greater than %d", port.Label, port.Value, math.MaxUint16)
					mErr.Errors = append(mErr.Errors, err)
				} else {
					staticPorts[port.Value] = fmt.Sprintf("taskgroup network:%s", port.Label)
					staticPortsIndex[hostNetwork] = staticPorts
				}
			}

			if port.To < -1 {
				err := fmt.Errorf("Port %q cannot be mapped to negative value %d", port.Label, port.To)
				mErr.Errors = append(mErr.Errors, err)
			} else if port.To > math.MaxUint16 {
				err := fmt.Errorf("Port %q cannot be mapped to a port (%d) greater than %d", port.Label, port.To, math.MaxUint16)
				mErr.Errors = append(mErr.Errors, err)
			}
		}

		// Validate the hostname field to be a valid DNS name. If the parameter
		// looks like it includes an interpolation value, we skip this. It
		// would be nice to validate additional parameters, but this isn't the
		// right place.
		if net.Hostname != "" && !strings.Contains(net.Hostname, "${") {
			if _, ok := dns.IsDomainName(net.Hostname); !ok {
				mErr.Errors = append(mErr.Errors, errors.New("Hostname is not a valid DNS name"))
			}
		}
	}

	// Check for duplicate tasks or port labels, and no duplicated static ports
	for _, task := range tg.Tasks {
		if task.Resources == nil {
			continue
		}

		for _, net := range task.Resources.Networks {
			for _, port := range append(net.ReservedPorts, net.DynamicPorts...) {
				if other, ok := portLabels[port.Label]; ok {
					mErr.Errors = append(mErr.Errors, fmt.Errorf("Port label %s already in use by %s", port.Label, other))
				}

				if port.Value != 0 {
					hostNetwork := port.HostNetwork
					if hostNetwork == "" {
						hostNetwork = "default"
					}
					staticPorts, ok := staticPortsIndex[hostNetwork]
					if !ok {
						staticPorts = make(map[int]string)
					}
					if other, ok := staticPorts[port.Value]; ok {
						err := fmt.Errorf("Static port %d already reserved by %s", port.Value, other)
						mErr.Errors = append(mErr.Errors, err)
					} else if port.Value > math.MaxUint16 {
						err := fmt.Errorf("Port %s (%d) cannot be greater than %d", port.Label, port.Value, math.MaxUint16)
						mErr.Errors = append(mErr.Errors, err)
					} else {
						staticPorts[port.Value] = fmt.Sprintf("%s:%s", task.Name, port.Label)
						staticPortsIndex[hostNetwork] = staticPorts
					}
				}
			}
		}
	}
	return mErr.ErrorOrNil()
}

// validateServices runs Service.Validate() on group-level services, checks
// group service checks that refer to tasks only refer to tasks that exist.
func (tg *TaskGroup) validateServices() error {
	var mErr multierror.Error

	// Accumulate task names in this group
	taskSet := set.New[string](len(tg.Tasks))

	// each service in a group must be unique (i.e. used in MakeAllocServiceID)
	type unique struct {
		name string
		task string
		port string
	}

	// Accumulate service IDs in this group
	idSet := set.New[unique](0)

	// Accumulate IDs that are duplicates
	idDuplicateSet := set.New[unique](0)

	// Accumulate the providers used for this task group. Currently, Nomad only
	// allows the use of a single service provider within a task group.
	providerSet := set.New[string](1)

	// Create a map of known tasks and their services so we can compare
	// vs the group-level services and checks
	for _, task := range tg.Tasks {
		taskSet.Insert(task.Name)

		if len(task.Services) == 0 {
			continue
		}

		for _, service := range task.Services {

			// Ensure no task-level checks specify a task
			for _, check := range service.Checks {
				if check.TaskName != "" {
					mErr.Errors = append(mErr.Errors, fmt.Errorf("Check %s is invalid: only task group service checks can be assigned tasks", check.Name))
				}
			}

			// Track that we have seen this service id
			id := unique{service.Name, task.Name, service.PortLabel}
			if !idSet.Insert(id) {
				// accumulate duplicates for a single error later on
				idDuplicateSet.Insert(id)
			}

			// Track that we have seen this service provider
			providerSet.Insert(service.Provider)
		}
	}

	for i, service := range tg.Services {

		// Track that we have seen this service id
		id := unique{service.Name, "group", service.PortLabel}
		if !idSet.Insert(id) {
			// accumulate duplicates for a single error later on
			idDuplicateSet.Insert(id)
		}

		// Track that we have seen this service provider
		providerSet.Insert(service.Provider)

		if err := service.Validate(); err != nil {
			outer := fmt.Errorf("Service[%d] %s validation failed: %s", i, service.Name, err)
			mErr.Errors = append(mErr.Errors, outer)
			// we break here to avoid the risk of crashing on null-pointer
			// access in a later step, accepting that we might miss out on
			// error messages to provide the user.
			continue
		}
		if service.AddressMode == AddressModeDriver {
			mErr.Errors = append(mErr.Errors, fmt.Errorf("service %q cannot use address_mode=\"driver\", only services defined in a \"task\" block can use this mode", service.Name))
		}

		for _, check := range service.Checks {
			if check.TaskName != "" {
				if check.Type != ServiceCheckScript && check.Type != ServiceCheckGRPC {
					mErr.Errors = append(mErr.Errors,
						fmt.Errorf("Check %s invalid: only script and gRPC checks should have tasks", check.Name))
				}
				if check.AddressMode == AddressModeDriver {
					mErr.Errors = append(mErr.Errors, fmt.Errorf("Check %q invalid: cannot use address_mode=\"driver\", only checks defined in a \"task\" service block can use this mode", service.Name))
				}
				if !taskSet.Contains(check.TaskName) {
					mErr.Errors = append(mErr.Errors,
						fmt.Errorf("Check %s invalid: refers to non-existent task %s", check.Name, check.TaskName))
				}
			}
		}
	}

	// Produce an error of any services which are not unique enough in the group
	// i.e. have same <task, name, port>
	if idDuplicateSet.Size() > 0 {
		mErr.Errors = append(mErr.Errors,
			fmt.Errorf(
				"Services are not unique: %s",
				idDuplicateSet.String(
					func(u unique) string {
						s := u.task + "->" + u.name
						if u.port != "" {
							s += ":" + u.port
						}
						return s
					},
				),
			),
		)
	}

	// The initial feature release of native service discovery only allows for
	// a single service provider to be used across all services in a task
	// group.
	if providerSet.Size() > 1 {
		mErr.Errors = append(mErr.Errors,
			errors.New("Multiple service providers used: task group services must use the same provider"))
	}

	return mErr.ErrorOrNil()
}

// validateScriptChecksInGroupServices ensures group-level services with script
// checks know what task driver to use. Either the service.task or service.check.task
// parameter must be configured.
func (tg *TaskGroup) validateScriptChecksInGroupServices() error {
	var mErr multierror.Error
	for _, service := range tg.Services {
		if service.TaskName == "" {
			for _, check := range service.Checks {
				if check.Type == "script" && check.TaskName == "" {
					mErr.Errors = append(mErr.Errors,
						fmt.Errorf("Service [%s]->%s or Check %s must specify task parameter",
							tg.Name, service.Name, check.Name,
						))
				}
			}
		}
	}
	return mErr.ErrorOrNil()
}

// validateScalingPolicy ensures that the scaling policy has consistent
// min and max, not in conflict with the task group count
func (tg *TaskGroup) validateScalingPolicy(j *Job) error {
	if tg.Scaling == nil {
		return nil
	}

	var mErr multierror.Error

	err := tg.Scaling.Validate()
	if err != nil {
		// prefix scaling policy errors
		if me, ok := err.(*multierror.Error); ok {
			for _, e := range me.Errors {
				mErr.Errors = append(mErr.Errors, fmt.Errorf("Scaling policy invalid: %s", e))
			}
		}
	}

	if tg.Scaling.Max < int64(tg.Count) {
		mErr.Errors = append(mErr.Errors,
			fmt.Errorf("Scaling policy invalid: task group count must not be greater than maximum count in scaling policy"))
	}

	if int64(tg.Count) < tg.Scaling.Min && !(j.IsMultiregion() && tg.Count == 0 && j.Region == "global") {
		mErr.Errors = append(mErr.Errors,
			fmt.Errorf("Scaling policy invalid: task group count must not be less than minimum count in scaling policy"))
	}

	return mErr.ErrorOrNil()
}

// Warnings returns a list of warnings that may be from dubious settings or
// deprecation warnings.
func (tg *TaskGroup) Warnings(j *Job) error {
	var mErr multierror.Error

	// Validate the update strategy
	if u := tg.Update; u != nil {
		// Check the counts are appropriate
		if u.MaxParallel > tg.Count && !(j.IsMultiregion() && tg.Count == 0) {
			mErr.Errors = append(mErr.Errors,
				fmt.Errorf("Update max parallel count is greater than task group count (%d > %d). "+
					"A destructive change would result in the simultaneous replacement of all allocations.", u.MaxParallel, tg.Count))
		}
	}

	// Check for mbits network field
	if len(tg.Networks) > 0 && tg.Networks[0].MBits > 0 {
		mErr.Errors = append(mErr.Errors, fmt.Errorf("mbits has been deprecated as of Nomad 0.12.0. Please remove mbits from the network block"))
	}

	for _, t := range tg.Tasks {
		if err := t.Warnings(); err != nil {
			err = multierror.Prefix(err, fmt.Sprintf("Task %q:", t.Name))
			mErr.Errors = append(mErr.Errors, err)
		}
	}

	return mErr.ErrorOrNil()
}

// LookupTask finds a task by name
func (tg *TaskGroup) LookupTask(name string) *Task {
	for _, t := range tg.Tasks {
		if t.Name == name {
			return t
		}
	}
	return nil
}

// UsesConnect for convenience returns true if the TaskGroup contains at least
// one service that makes use of Consul Connect features.
//
// Currently used for validating that the task group contains one or more connect
// aware services before generating a service identity token.
func (tg *TaskGroup) UsesConnect() bool {
	for _, service := range tg.Services {
		if service.Connect != nil {
			if service.Connect.IsNative() || service.Connect.HasSidecar() || service.Connect.IsGateway() {
				return true
			}
		}
	}
	return false
}

// UsesConnectGateway for convenience returns true if the TaskGroup contains at
// least one service that makes use of Consul Connect Gateway features.
func (tg *TaskGroup) UsesConnectGateway() bool {
	for _, service := range tg.Services {
		if service.Connect != nil {
			if service.Connect.IsGateway() {
				return true
			}
		}
	}
	return false
}

func (tg *TaskGroup) GoString() string {
	return fmt.Sprintf("*%#v", *tg)
}

// CheckRestart describes if and when a task should be restarted based on
// failing health checks.
type CheckRestart struct {
	Limit          int           // Restart task after this many unhealthy intervals
	Grace          time.Duration // Grace time to give tasks after starting to get healthy
	IgnoreWarnings bool          // If true treat checks in `warning` as passing
}

func (c *CheckRestart) Copy() *CheckRestart {
	if c == nil {
		return nil
	}

	nc := new(CheckRestart)
	*nc = *c
	return nc
}

func (c *CheckRestart) Equals(o *CheckRestart) bool {
	if c == nil || o == nil {
		return c == o
	}

	if c.Limit != o.Limit {
		return false
	}

	if c.Grace != o.Grace {
		return false
	}

	if c.IgnoreWarnings != o.IgnoreWarnings {
		return false
	}

	return true
}

func (c *CheckRestart) Validate() error {
	if c == nil {
		return nil
	}

	var mErr multierror.Error
	if c.Limit < 0 {
		mErr.Errors = append(mErr.Errors, fmt.Errorf("limit must be greater than or equal to 0 but found %d", c.Limit))
	}

	if c.Grace < 0 {
		mErr.Errors = append(mErr.Errors, fmt.Errorf("grace period must be greater than or equal to 0 but found %d", c.Grace))
	}

	return mErr.ErrorOrNil()
}

const (
	// DefaultKillTimeout is the default timeout between signaling a task it
	// will be killed and killing it.
	DefaultKillTimeout = 5 * time.Second
)

// LogConfig provides configuration for log rotation
type LogConfig struct {
	MaxFiles      int
	MaxFileSizeMB int
}

func (l *LogConfig) Equals(o *LogConfig) bool {
	if l == nil || o == nil {
		return l == o
	}

	if l.MaxFiles != o.MaxFiles {
		return false
	}

	if l.MaxFileSizeMB != o.MaxFileSizeMB {
		return false
	}

	return true
}

func (l *LogConfig) Copy() *LogConfig {
	if l == nil {
		return nil
	}
	return &LogConfig{
		MaxFiles:      l.MaxFiles,
		MaxFileSizeMB: l.MaxFileSizeMB,
	}
}

// DefaultLogConfig returns the default LogConfig values.
func DefaultLogConfig() *LogConfig {
	return &LogConfig{
		MaxFiles:      10,
		MaxFileSizeMB: 10,
	}
}

// Validate returns an error if the log config specified are less than
// the minimum allowed.
func (l *LogConfig) Validate() error {
	var mErr multierror.Error
	if l.MaxFiles < 1 {
		mErr.Errors = append(mErr.Errors, fmt.Errorf("minimum number of files is 1; got %d", l.MaxFiles))
	}
	if l.MaxFileSizeMB < 1 {
		mErr.Errors = append(mErr.Errors, fmt.Errorf("minimum file size is 1MB; got %d", l.MaxFileSizeMB))
	}
	return mErr.ErrorOrNil()
}

// Task is a single process typically that is executed as part of a task group.
type Task struct {
	// Name of the task
	Name string

	// Driver is used to control which driver is used
	Driver string

	// User is used to determine which user will run the task. It defaults to
	// the same user the Nomad client is being run as.
	User string

	// Config is provided to the driver to initialize
	Config map[string]interface{}

	// Map of environment variables to be used by the driver
	Env map[string]string

	// List of service definitions exposed by the Task
	Services []*Service

	// Vault is used to define the set of Vault policies that this task should
	// have access to.
	Vault *Vault

	// Templates are the set of templates to be rendered for the task.
	Templates []*Template

	// Constraints can be specified at a task level and apply only to
	// the particular task.
	Constraints []*Constraint

	// Affinities can be specified at the task level to express
	// scheduling preferences
	Affinities []*Affinity

	// Resources is the resources needed by this task
	Resources *Resources

	// RestartPolicy of a TaskGroup
	RestartPolicy *RestartPolicy

	// DispatchPayload configures how the task retrieves its input from a dispatch
	DispatchPayload *DispatchPayloadConfig

	Lifecycle *TaskLifecycleConfig

	// Meta is used to associate arbitrary metadata with this
	// task. This is opaque to Nomad.
	Meta map[string]string

	// KillTimeout is the time between signaling a task that it will be
	// killed and killing it.
	KillTimeout time.Duration

	// LogConfig provides configuration for log rotation
	LogConfig *LogConfig

	// Artifacts is a list of artifacts to download and extract before running
	// the task.
	Artifacts []*TaskArtifact

	// Leader marks the task as the leader within the group. When the leader
	// task exits, other tasks will be gracefully terminated.
	Leader bool

	// ShutdownDelay is the duration of the delay between de-registering a
	// task from Consul and sending it a signal to shutdown. See #2441
	ShutdownDelay time.Duration

	// VolumeMounts is a list of Volume name <-> mount configurations that will be
	// attached to this task.
	VolumeMounts []*VolumeMount

	// ScalingPolicies is a list of scaling policies scoped to this task
	ScalingPolicies []*ScalingPolicy

	// KillSignal is the kill signal to use for the task. This is an optional
	// specification and defaults to SIGINT
	KillSignal string

	// Used internally to manage tasks according to their TaskKind. Initial use case
	// is for Consul Connect
	Kind TaskKind

	// CSIPluginConfig is used to configure the plugin supervisor for the task.
	CSIPluginConfig *TaskCSIPluginConfig
}

// UsesConnect is for conveniently detecting if the Task is able to make use
// of Consul Connect features. This will be indicated in the TaskKind of the
// Task, which exports known types of Tasks. UsesConnect will be true if the
// task is a connect proxy, connect native, or is a connect gateway.
func (t *Task) UsesConnect() bool {
	return t.Kind.IsConnectNative() || t.UsesConnectSidecar()
}

func (t *Task) UsesConnectSidecar() bool {
	return t.Kind.IsConnectProxy() || t.Kind.IsAnyConnectGateway()
}

func (t *Task) Copy() *Task {
	if t == nil {
		return nil
	}
	nt := new(Task)
	*nt = *t
	nt.Env = helper.CopyMapStringString(nt.Env)

	if t.Services != nil {
		services := make([]*Service, len(nt.Services))
		for i, s := range nt.Services {
			services[i] = s.Copy()
		}
		nt.Services = services
	}

	nt.Constraints = CopySliceConstraints(nt.Constraints)
	nt.Affinities = CopySliceAffinities(nt.Affinities)
	nt.VolumeMounts = CopySliceVolumeMount(nt.VolumeMounts)
	nt.CSIPluginConfig = nt.CSIPluginConfig.Copy()

	nt.Vault = nt.Vault.Copy()
	nt.Resources = nt.Resources.Copy()
	nt.LogConfig = nt.LogConfig.Copy()
	nt.Meta = helper.CopyMapStringString(nt.Meta)
	nt.DispatchPayload = nt.DispatchPayload.Copy()
	nt.Lifecycle = nt.Lifecycle.Copy()

	if t.Artifacts != nil {
		artifacts := make([]*TaskArtifact, 0, len(t.Artifacts))
		for _, a := range nt.Artifacts {
			artifacts = append(artifacts, a.Copy())
		}
		nt.Artifacts = artifacts
	}

	if i, err := copystructure.Copy(nt.Config); err != nil {
		panic(err.Error())
	} else {
		nt.Config = i.(map[string]interface{})
	}

	if t.Templates != nil {
		templates := make([]*Template, len(t.Templates))
		for i, tmpl := range nt.Templates {
			templates[i] = tmpl.Copy()
		}
		nt.Templates = templates
	}

	return nt
}

// Canonicalize canonicalizes fields in the task.
func (t *Task) Canonicalize(job *Job, tg *TaskGroup) {
	// Ensure that an empty and nil map are treated the same to avoid scheduling
	// problems since we use reflect DeepEquals.
	if len(t.Meta) == 0 {
		t.Meta = nil
	}
	if len(t.Config) == 0 {
		t.Config = nil
	}
	if len(t.Env) == 0 {
		t.Env = nil
	}

	for _, service := range t.Services {
		service.Canonicalize(job.Name, tg.Name, t.Name, job.Namespace)
	}

	// If Resources are nil initialize them to defaults, otherwise canonicalize
	if t.Resources == nil {
		t.Resources = DefaultResources()
	} else {
		t.Resources.Canonicalize()
	}

	if t.RestartPolicy == nil {
		t.RestartPolicy = tg.RestartPolicy
	}

	// Set the default timeout if it is not specified.
	if t.KillTimeout == 0 {
		t.KillTimeout = DefaultKillTimeout
	}

	if t.Vault != nil {
		t.Vault.Canonicalize()
	}

	for _, template := range t.Templates {
		template.Canonicalize()
	}
}

func (t *Task) GoString() string {
	return fmt.Sprintf("*%#v", *t)
}

// Validate is used to check a task for reasonable configuration
func (t *Task) Validate(ephemeralDisk *EphemeralDisk, jobType string, tgServices []*Service, tgNetworks Networks) error {
	var mErr multierror.Error
	if t.Name == "" {
		mErr.Errors = append(mErr.Errors, errors.New("Missing task name"))
	}
	if strings.ContainsAny(t.Name, `/\`) {
		// We enforce this so that when creating the directory on disk it will
		// not have any slashes.
		mErr.Errors = append(mErr.Errors, errors.New("Task name cannot include slashes"))
	} else if strings.Contains(t.Name, "\000") {
		mErr.Errors = append(mErr.Errors, errors.New("Task name cannot include null characters"))
	}
	if t.Driver == "" {
		mErr.Errors = append(mErr.Errors, errors.New("Missing task driver"))
	}
	if t.KillTimeout < 0 {
		mErr.Errors = append(mErr.Errors, errors.New("KillTimeout must be a positive value"))
	}
	if t.ShutdownDelay < 0 {
		mErr.Errors = append(mErr.Errors, errors.New("ShutdownDelay must be a positive value"))
	}

	// Validate the resources.
	if t.Resources == nil {
		mErr.Errors = append(mErr.Errors, errors.New("Missing task resources"))
	} else if err := t.Resources.Validate(); err != nil {
		mErr.Errors = append(mErr.Errors, err)
	}

	// Validate the log config
	if t.LogConfig == nil {
		mErr.Errors = append(mErr.Errors, errors.New("Missing Log Config"))
	} else if err := t.LogConfig.Validate(); err != nil {
		mErr.Errors = append(mErr.Errors, err)
	}

	for idx, constr := range t.Constraints {
		if err := constr.Validate(); err != nil {
			outer := fmt.Errorf("Constraint %d validation failed: %s", idx+1, err)
			mErr.Errors = append(mErr.Errors, outer)
		}

		switch constr.Operand {
		case ConstraintDistinctHosts, ConstraintDistinctProperty:
			outer := fmt.Errorf("Constraint %d has disallowed Operand at task level: %s", idx+1, constr.Operand)
			mErr.Errors = append(mErr.Errors, outer)
		}
	}

	if jobType == JobTypeSystem {
		if t.Affinities != nil {
			mErr.Errors = append(mErr.Errors, fmt.Errorf("System jobs may not have an affinity stanza"))
		}
	} else {
		for idx, affinity := range t.Affinities {
			if err := affinity.Validate(); err != nil {
				outer := fmt.Errorf("Affinity %d validation failed: %s", idx+1, err)
				mErr.Errors = append(mErr.Errors, outer)
			}
		}
	}

	// Validate Services
	if err := validateServices(t, tgNetworks); err != nil {
		mErr.Errors = append(mErr.Errors, err)
	}

	if t.LogConfig != nil && ephemeralDisk != nil {
		logUsage := (t.LogConfig.MaxFiles * t.LogConfig.MaxFileSizeMB)
		if ephemeralDisk.SizeMB <= logUsage {
			mErr.Errors = append(mErr.Errors,
				fmt.Errorf("log storage (%d MB) must be less than requested disk capacity (%d MB)",
					logUsage, ephemeralDisk.SizeMB))
		}
	}

	for idx, artifact := range t.Artifacts {
		if err := artifact.Validate(); err != nil {
			outer := fmt.Errorf("Artifact %d validation failed: %v", idx+1, err)
			mErr.Errors = append(mErr.Errors, outer)
		}
	}

	if t.Vault != nil {
		if err := t.Vault.Validate(); err != nil {
			mErr.Errors = append(mErr.Errors, fmt.Errorf("Vault validation failed: %v", err))
		}
	}

	destinations := make(map[string]int, len(t.Templates))
	for idx, tmpl := range t.Templates {
		if err := tmpl.Validate(); err != nil {
			outer := fmt.Errorf("Template %d validation failed: %s", idx+1, err)
			mErr.Errors = append(mErr.Errors, outer)
		}

		if other, ok := destinations[tmpl.DestPath]; ok {
			outer := fmt.Errorf("Template %d has same destination as %d", idx+1, other)
			mErr.Errors = append(mErr.Errors, outer)
		} else {
			destinations[tmpl.DestPath] = idx + 1
		}
	}

	// Validate the dispatch payload block if there
	if t.DispatchPayload != nil {
		if err := t.DispatchPayload.Validate(); err != nil {
			mErr.Errors = append(mErr.Errors, fmt.Errorf("Dispatch Payload validation failed: %v", err))
		}
	}

	// Validate the Lifecycle block if there
	if t.Lifecycle != nil {
		if err := t.Lifecycle.Validate(); err != nil {
			mErr.Errors = append(mErr.Errors, fmt.Errorf("Lifecycle validation failed: %v", err))
		}

	}

	// Validation for TaskKind field which is used for Consul Connect integration
	if t.Kind.IsConnectProxy() {
		// This task is a Connect proxy so it should not have service stanzas
		if len(t.Services) > 0 {
			mErr.Errors = append(mErr.Errors, fmt.Errorf("Connect proxy task must not have a service stanza"))
		}
		if t.Leader {
			mErr.Errors = append(mErr.Errors, fmt.Errorf("Connect proxy task must not have leader set"))
		}

		// Ensure the proxy task has a corresponding service entry
		serviceErr := ValidateConnectProxyService(t.Kind.Value(), tgServices)
		if serviceErr != nil {
			mErr.Errors = append(mErr.Errors, serviceErr)
		}
	}

	// Validation for volumes
	for idx, vm := range t.VolumeMounts {
		if !MountPropagationModeIsValid(vm.PropagationMode) {
			mErr.Errors = append(mErr.Errors, fmt.Errorf("Volume Mount (%d) has an invalid propagation mode: \"%s\"", idx, vm.PropagationMode))
		}
	}

	// Validate CSI Plugin Config
	if t.CSIPluginConfig != nil {
		if t.CSIPluginConfig.ID == "" {
			mErr.Errors = append(mErr.Errors, fmt.Errorf("CSIPluginConfig must have a non-empty PluginID"))
		}

		if !CSIPluginTypeIsValid(t.CSIPluginConfig.Type) {
			mErr.Errors = append(mErr.Errors, fmt.Errorf("CSIPluginConfig PluginType must be one of 'node', 'controller', or 'monolith', got: \"%s\"", t.CSIPluginConfig.Type))
		}

		// TODO: Investigate validation of the PluginMountDir. Not much we can do apart from check IsAbs until after we understand its execution environment though :(
	}

	return mErr.ErrorOrNil()
}

// validateServices takes a task and validates the services within it are valid
// and reference ports that exist.
func validateServices(t *Task, tgNetworks Networks) error {
	var mErr multierror.Error

	// Ensure that services don't ask for nonexistent ports and their names are
	// unique.
	servicePorts := make(map[string]map[string]struct{})
	addServicePort := func(label, service string) {
		if _, ok := servicePorts[label]; !ok {
			servicePorts[label] = map[string]struct{}{}
		}
		servicePorts[label][service] = struct{}{}
	}
	knownServices := make(map[string]struct{})
	for i, service := range t.Services {
		if err := service.Validate(); err != nil {
			outer := fmt.Errorf("service[%d] %+q validation failed: %s", i, service.Name, err)
			mErr.Errors = append(mErr.Errors, outer)
		}

		if service.AddressMode == AddressModeAlloc {
			mErr.Errors = append(mErr.Errors, fmt.Errorf("service %q cannot use address_mode=\"alloc\", only services defined in a \"group\" block can use this mode", service.Name))
		}

		// Ensure that services with the same name are not being registered for
		// the same port
		if _, ok := knownServices[service.Name+service.PortLabel]; ok {
			mErr.Errors = append(mErr.Errors, fmt.Errorf("service %q is duplicate", service.Name))
		}
		knownServices[service.Name+service.PortLabel] = struct{}{}

		if service.PortLabel != "" {
			if service.AddressMode == "driver" {
				// Numeric port labels are valid for address_mode=driver
				_, err := strconv.Atoi(service.PortLabel)
				if err != nil {
					// Not a numeric port label, add it to list to check
					addServicePort(service.PortLabel, service.Name)
				}
			} else {
				addServicePort(service.PortLabel, service.Name)
			}
		}

		// connect block is only allowed on group level
		if service.Connect != nil {
			mErr.Errors = append(mErr.Errors, fmt.Errorf("service %q cannot have \"connect\" block, only services defined in a \"group\" block can", service.Name))
		}

		// Ensure that check names are unique and have valid ports
		knownChecks := make(map[string]struct{})
		for _, check := range service.Checks {
			if _, ok := knownChecks[check.Name]; ok {
				mErr.Errors = append(mErr.Errors, fmt.Errorf("check %q is duplicate", check.Name))
			}
			knownChecks[check.Name] = struct{}{}

			if check.AddressMode == AddressModeAlloc {
				mErr.Errors = append(mErr.Errors, fmt.Errorf("check %q cannot use address_mode=\"alloc\", only checks defined in a \"group\" service block can use this mode", service.Name))
			}

			if !check.RequiresPort() {
				// No need to continue validating check if it doesn't need a port
				continue
			}

			effectivePort := check.PortLabel
			if effectivePort == "" {
				// Inherits from service
				effectivePort = service.PortLabel
			}

			if effectivePort == "" {
				mErr.Errors = append(mErr.Errors, fmt.Errorf("check %q is missing a port", check.Name))
				continue
			}

			isNumeric := false
			portNumber, err := strconv.Atoi(effectivePort)
			if err == nil {
				isNumeric = true
			}

			// Numeric ports are fine for address_mode = "driver"
			if check.AddressMode == "driver" && isNumeric {
				if portNumber <= 0 {
					mErr.Errors = append(mErr.Errors, fmt.Errorf("check %q has invalid numeric port %d", check.Name, portNumber))
				}
				continue
			}

			if isNumeric {
				mErr.Errors = append(mErr.Errors, fmt.Errorf(`check %q cannot use a numeric port %d without setting address_mode="driver"`, check.Name, portNumber))
				continue
			}

			// PortLabel must exist, report errors by its parent service
			addServicePort(effectivePort, service.Name)
		}
	}

	// Get the set of group port labels.
	portLabels := make(map[string]struct{})
	if len(tgNetworks) > 0 {
		ports := tgNetworks[0].PortLabels()
		for portLabel := range ports {
			portLabels[portLabel] = struct{}{}
		}
	}

	// COMPAT(0.13)
	// Append the set of task port labels. (Note that network resources on the
	// task resources are deprecated, but we must let them continue working; a
	// warning will be emitted on job submission).
	if t.Resources != nil {
		for _, network := range t.Resources.Networks {
			for portLabel := range network.PortLabels() {
				portLabels[portLabel] = struct{}{}
			}
		}
	}

	// Iterate over a sorted list of keys to make error listings stable
	keys := make([]string, 0, len(servicePorts))
	for p := range servicePorts {
		keys = append(keys, p)
	}
	sort.Strings(keys)

	// Ensure all ports referenced in services exist.
	for _, servicePort := range keys {
		services := servicePorts[servicePort]
		_, ok := portLabels[servicePort]
		if !ok {
			names := make([]string, 0, len(services))
			for name := range services {
				names = append(names, name)
			}

			// Keep order deterministic
			sort.Strings(names)
			joined := strings.Join(names, ", ")
			err := fmt.Errorf("port label %q referenced by services %v does not exist", servicePort, joined)
			mErr.Errors = append(mErr.Errors, err)
		}
	}

	// Ensure address mode is valid
	return mErr.ErrorOrNil()
}

func (t *Task) Warnings() error {
	var mErr multierror.Error

	// Validate the resources
	if t.Resources != nil && t.Resources.IOPS != 0 {
		mErr.Errors = append(mErr.Errors, fmt.Errorf("IOPS has been deprecated as of Nomad 0.9.0. Please remove IOPS from resource stanza."))
	}

	if t.Resources != nil && len(t.Resources.Networks) != 0 {
		mErr.Errors = append(mErr.Errors, fmt.Errorf("task network resources have been deprecated as of Nomad 0.12.0. Please configure networking via group network block."))
	}

	for idx, tmpl := range t.Templates {
		if err := tmpl.Warnings(); err != nil {
			err = multierror.Prefix(err, fmt.Sprintf("Template[%d]", idx))
			mErr.Errors = append(mErr.Errors, err)
		}
	}

	return mErr.ErrorOrNil()
}

// TaskKind identifies the special kinds of tasks using the following format:
// '<kind_name>(:<identifier>)`. The TaskKind can optionally include an identifier that
// is opaque to the Task. This identifier can be used to relate the task to some
// other entity based on the kind.
//
// For example, a task may have the TaskKind of `connect-proxy:service` where
// 'connect-proxy' is the kind name and 'service' is the identifier that relates the
// task to the service name of which it is a connect proxy for.
type TaskKind string

func NewTaskKind(name, identifier string) TaskKind {
	return TaskKind(fmt.Sprintf("%s:%s", name, identifier))
}

// Name returns the kind name portion of the TaskKind
func (k TaskKind) Name() string {
	return strings.Split(string(k), ":")[0]
}

// Value returns the identifier of the TaskKind or an empty string if it doesn't
// include one.
func (k TaskKind) Value() string {
	if s := strings.SplitN(string(k), ":", 2); len(s) > 1 {
		return s[1]
	}
	return ""
}

func (k TaskKind) hasPrefix(prefix string) bool {
	return strings.HasPrefix(string(k), prefix+":") && len(k) > len(prefix)+1
}

// IsConnectProxy returns true if the TaskKind is connect-proxy.
func (k TaskKind) IsConnectProxy() bool {
	return k.hasPrefix(ConnectProxyPrefix)
}

// IsConnectNative returns true if the TaskKind is connect-native.
func (k TaskKind) IsConnectNative() bool {
	return k.hasPrefix(ConnectNativePrefix)
}

// IsConnectIngress returns true if the TaskKind is connect-ingress.
func (k TaskKind) IsConnectIngress() bool {
	return k.hasPrefix(ConnectIngressPrefix)
}

// IsConnectTerminating returns true if the TaskKind is connect-terminating.
func (k TaskKind) IsConnectTerminating() bool {
	return k.hasPrefix(ConnectTerminatingPrefix)
}

// IsConnectMesh returns true if the TaskKind is connect-mesh.
func (k TaskKind) IsConnectMesh() bool {
	return k.hasPrefix(ConnectMeshPrefix)
}

// IsAnyConnectGateway returns true if the TaskKind represents any one of the
// supported connect gateway types.
func (k TaskKind) IsAnyConnectGateway() bool {
	switch {
	case k.IsConnectIngress():
		return true
	case k.IsConnectTerminating():
		return true
	case k.IsConnectMesh():
		return true
	default:
		return false
	}
}

const (
	// ConnectProxyPrefix is the prefix used for fields referencing a Consul Connect
	// Proxy
	ConnectProxyPrefix = "connect-proxy"

	// ConnectNativePrefix is the prefix used for fields referencing a Connect
	// Native Task
	ConnectNativePrefix = "connect-native"

	// ConnectIngressPrefix is the prefix used for fields referencing a Consul
	// Connect Ingress Gateway Proxy.
	ConnectIngressPrefix = "connect-ingress"

	// ConnectTerminatingPrefix is the prefix used for fields referencing a Consul
	// Connect Terminating Gateway Proxy.
	ConnectTerminatingPrefix = "connect-terminating"

	// ConnectMeshPrefix is the prefix used for fields referencing a Consul Connect
	// Mesh Gateway Proxy.
	ConnectMeshPrefix = "connect-mesh"
)

// ValidateConnectProxyService checks that the service that is being
// proxied by this task exists in the task group and contains
// valid Connect config.
func ValidateConnectProxyService(serviceName string, tgServices []*Service) error {
	found := false
	names := make([]string, 0, len(tgServices))
	for _, svc := range tgServices {
		if svc.Connect == nil || svc.Connect.SidecarService == nil {
			continue
		}

		if svc.Name == serviceName {
			found = true
			break
		}

		// Build up list of mismatched Connect service names for error
		// reporting.
		names = append(names, svc.Name)
	}

	if !found {
		if len(names) == 0 {
			return fmt.Errorf("No Connect services in task group with Connect proxy (%q)", serviceName)
		} else {
			return fmt.Errorf("Connect proxy service name (%q) not found in Connect services from task group: %s", serviceName, names)
		}
	}

	return nil
}

const (
	// TemplateChangeModeNoop marks that no action should be taken if the
	// template is re-rendered
	TemplateChangeModeNoop = "noop"

	// TemplateChangeModeSignal marks that the task should be signaled if the
	// template is re-rendered
	TemplateChangeModeSignal = "signal"

	// TemplateChangeModeRestart marks that the task should be restarted if the
	// template is re-rendered
	TemplateChangeModeRestart = "restart"
)

var (
	// TemplateChangeModeInvalidError is the error for when an invalid change
	// mode is given
	TemplateChangeModeInvalidError = errors.New("Invalid change mode. Must be one of the following: noop, signal, restart")
)

// Template represents a template configuration to be rendered for a given task
type Template struct {
	// SourcePath is the path to the template to be rendered
	SourcePath string

	// DestPath is the path to where the template should be rendered
	DestPath string

	// EmbeddedTmpl store the raw template. This is useful for smaller templates
	// where they are embedded in the job file rather than sent as an artifact
	EmbeddedTmpl string

	// ChangeMode indicates what should be done if the template is re-rendered
	ChangeMode string

	// ChangeSignal is the signal that should be sent if the change mode
	// requires it.
	ChangeSignal string

	// Splay is used to avoid coordinated restarts of processes by applying a
	// random wait between 0 and the given splay value before signalling the
	// application of a change
	Splay time.Duration

	// Perms is the permission the file should be written out with.
	Perms string

	// LeftDelim and RightDelim are optional configurations to control what
	// delimiter is utilized when parsing the template.
	LeftDelim  string
	RightDelim string

	// Envvars enables exposing the template as environment variables
	// instead of as a file. The template must be of the form:
	//
	//	VAR_NAME_1={{ key service/my-key }}
	//	VAR_NAME_2=raw string and {{ env "attr.kernel.name" }}
	//
	// Lines will be split on the initial "=" with the first part being the
	// key name and the second part the value.
	// Empty lines and lines starting with # will be ignored, but to avoid
	// escaping issues #s within lines will not be treated as comments.
	Envvars bool

	// VaultGrace is the grace duration between lease renewal and reacquiring a
	// secret. If the lease of a secret is less than the grace, a new secret is
	// acquired.
	// COMPAT(0.12) VaultGrace has been ignored by Vault since Vault v0.5.
	VaultGrace time.Duration

	// WaitConfig is used to override the global WaitConfig on a per-template basis
	Wait *WaitConfig
}

// DefaultTemplate returns a default template.
func DefaultTemplate() *Template {
	return &Template{
		ChangeMode: TemplateChangeModeRestart,
		Splay:      5 * time.Second,
		Perms:      "0644",
	}
}

func (t *Template) Copy() *Template {
	if t == nil {
		return nil
	}
	nt := new(Template)
	*nt = *t

	if t.Wait != nil {
		nt.Wait = t.Wait.Copy()
	}

	return nt
}

func (t *Template) Canonicalize() {
	if t.ChangeSignal != "" {
		t.ChangeSignal = strings.ToUpper(t.ChangeSignal)
	}
}

func (t *Template) Validate() error {
	var mErr multierror.Error

	// Verify we have something to render
	if t.SourcePath == "" && t.EmbeddedTmpl == "" {
		_ = multierror.Append(&mErr, fmt.Errorf("Must specify a source path or have an embedded template"))
	}

	// Verify we can render somewhere
	if t.DestPath == "" {
		_ = multierror.Append(&mErr, fmt.Errorf("Must specify a destination for the template"))
	}

	// Verify the destination doesn't escape
	escaped, err := escapingfs.PathEscapesAllocViaRelative("task", t.DestPath)
	if err != nil {
		mErr.Errors = append(mErr.Errors, fmt.Errorf("invalid destination path: %v", err))
	} else if escaped {
		mErr.Errors = append(mErr.Errors, fmt.Errorf("destination escapes allocation directory"))
	}

	// Verify a proper change mode
	switch t.ChangeMode {
	case TemplateChangeModeNoop, TemplateChangeModeRestart:
	case TemplateChangeModeSignal:
		if t.ChangeSignal == "" {
			_ = multierror.Append(&mErr, fmt.Errorf("Must specify signal value when change mode is signal"))
		}
		if t.Envvars {
			_ = multierror.Append(&mErr, fmt.Errorf("cannot use signals with env var templates"))
		}
	default:
		_ = multierror.Append(&mErr, TemplateChangeModeInvalidError)
	}

	// Verify the splay is positive
	if t.Splay < 0 {
		_ = multierror.Append(&mErr, fmt.Errorf("Must specify positive splay value"))
	}

	// Verify the permissions
	if t.Perms != "" {
		if _, err := strconv.ParseUint(t.Perms, 8, 12); err != nil {
			_ = multierror.Append(&mErr, fmt.Errorf("Failed to parse %q as octal: %v", t.Perms, err))
		}
	}

	if err = t.Wait.Validate(); err != nil {
		_ = multierror.Append(&mErr, err)
	}

	return mErr.ErrorOrNil()
}

func (t *Template) Warnings() error {
	var mErr multierror.Error

	// Deprecation notice for vault_grace
	if t.VaultGrace != 0 {
		mErr.Errors = append(mErr.Errors, fmt.Errorf("VaultGrace has been deprecated as of Nomad 0.11 and ignored since Vault 0.5. Please remove VaultGrace / vault_grace from template stanza."))
	}

	return mErr.ErrorOrNil()
}

// DiffID fulfills the DiffableWithID interface.
func (t *Template) DiffID() string {
	return t.DestPath
}

// WaitConfig is the Min/Max duration used by the Consul Template Watcher. Consul
// Template relies on pointer based business logic. This struct uses pointers so
// that we tell the different between zero values and unset values.
type WaitConfig struct {
	Min *time.Duration
	Max *time.Duration
}

// Copy returns a deep copy of this configuration.
func (wc *WaitConfig) Copy() *WaitConfig {
	if wc == nil {
		return nil
	}

	nwc := new(WaitConfig)

	if wc.Min != nil {
		nwc.Min = &*wc.Min
	}

	if wc.Max != nil {
		nwc.Max = &*wc.Max
	}

	return nwc
}

func (wc *WaitConfig) Equals(o *WaitConfig) bool {
	if wc.Min == nil && o.Min != nil {
		return false
	}

	if wc.Max == nil && o.Max != nil {
		return false
	}

	if wc.Min != nil && (o.Min == nil || *wc.Min != *o.Min) {
		return false
	}

	if wc.Max != nil && (o.Max == nil || *wc.Max != *o.Max) {
		return false
	}

	return true
}

// Validate that the min is not greater than the max
func (wc *WaitConfig) Validate() error {
	if wc == nil {
		return nil
	}

	// If either one is nil, they aren't comparable, so they can't be invalid.
	if wc.Min == nil || wc.Max == nil {
		return nil
	}

	if *wc.Min > *wc.Max {
		return fmt.Errorf("wait min %s is greater than max %s", wc.Min, wc.Max)
	}

	return nil
}

// AllocStateField records a single event that changes the state of the whole allocation
type AllocStateField uint8

const (
	AllocStateFieldClientStatus AllocStateField = iota
)

type AllocState struct {
	Field AllocStateField
	Value string
	Time  time.Time
}

// TaskHandle is  optional handle to a task propogated to the servers for use
// by remote tasks. Since remote tasks are not implicitly lost when the node
// they are assigned to is down, their state is migrated to the replacement
// allocation.
//
//  Minimal set of fields from plugins/drivers/task_handle.go:TaskHandle
type TaskHandle struct {
	// Version of driver state. Used by the driver to gracefully handle
	// plugin upgrades.
	Version int

	// Driver-specific state containing a handle to the remote task.
	DriverState []byte
}

func (h *TaskHandle) Copy() *TaskHandle {
	if h == nil {
		return nil
	}

	newTH := TaskHandle{
		Version:     h.Version,
		DriverState: make([]byte, len(h.DriverState)),
	}
	copy(newTH.DriverState, h.DriverState)
	return &newTH
}

// Set of possible states for a task.
const (
	TaskStatePending = "pending" // The task is waiting to be run.
	TaskStateRunning = "running" // The task is currently running.
	TaskStateDead    = "dead"    // Terminal state of task.
)

// TaskState tracks the current state of a task and events that caused state
// transitions.
type TaskState struct {
	// The current state of the task.
	State string

	// Failed marks a task as having failed
	Failed bool

	// Restarts is the number of times the task has restarted
	Restarts uint64

	// LastRestart is the time the task last restarted. It is updated each time the
	// task restarts
	LastRestart time.Time

	// StartedAt is the time the task is started. It is updated each time the
	// task starts
	StartedAt time.Time

	// FinishedAt is the time at which the task transitioned to dead and will
	// not be started again.
	FinishedAt time.Time

	// Series of task events that transition the state of the task.
	Events []*TaskEvent

	// Experimental -  TaskHandle is based on drivers.TaskHandle and used
	// by remote task drivers to migrate task handles between allocations.
	TaskHandle *TaskHandle
}

// NewTaskState returns a TaskState initialized in the Pending state.
func NewTaskState() *TaskState {
	return &TaskState{
		State: TaskStatePending,
	}
}

// Canonicalize ensures the TaskState has a State set. It should default to
// Pending.
func (ts *TaskState) Canonicalize() {
	if ts.State == "" {
		ts.State = TaskStatePending
	}
}

func (ts *TaskState) Copy() *TaskState {
	if ts == nil {
		return nil
	}
	newTS := new(TaskState)
	*newTS = *ts

	if ts.Events != nil {
		newTS.Events = make([]*TaskEvent, len(ts.Events))
		for i, e := range ts.Events {
			newTS.Events[i] = e.Copy()
		}
	}

	newTS.TaskHandle = ts.TaskHandle.Copy()
	return newTS
}

// Successful returns whether a task finished successfully. Only meaningful for
// for batch allocations or ephemeral (non-sidecar) lifecycle tasks part of a
// service or system allocation.
func (ts *TaskState) Successful() bool {
	return ts.State == TaskStateDead && !ts.Failed
}

const (
	// TaskSetupFailure indicates that the task could not be started due to a
	// a setup failure.
	TaskSetupFailure = "Setup Failure"

	// TaskDriveFailure indicates that the task could not be started due to a
	// failure in the driver. TaskDriverFailure is considered Recoverable.
	TaskDriverFailure = "Driver Failure"

	// TaskReceived signals that the task has been pulled by the client at the
	// given timestamp.
	TaskReceived = "Received"

	// TaskFailedValidation indicates the task was invalid and as such was not run.
	// TaskFailedValidation is not considered Recoverable.
	TaskFailedValidation = "Failed Validation"

	// TaskStarted signals that the task was started and its timestamp can be
	// used to determine the running length of the task.
	TaskStarted = "Started"

	// TaskTerminated indicates that the task was started and exited.
	TaskTerminated = "Terminated"

	// TaskKilling indicates a kill signal has been sent to the task.
	TaskKilling = "Killing"

	// TaskKilled indicates a user has killed the task.
	TaskKilled = "Killed"

	// TaskRestarting indicates that task terminated and is being restarted.
	TaskRestarting = "Restarting"

	// TaskNotRestarting indicates that the task has failed and is not being
	// restarted because it has exceeded its restart policy.
	TaskNotRestarting = "Not Restarting"

	// TaskRestartSignal indicates that the task has been signalled to be
	// restarted
	TaskRestartSignal = "Restart Signaled"

	// TaskSignaling indicates that the task is being signalled.
	TaskSignaling = "Signaling"

	// TaskDownloadingArtifacts means the task is downloading the artifacts
	// specified in the task.
	TaskDownloadingArtifacts = "Downloading Artifacts"

	// TaskArtifactDownloadFailed indicates that downloading the artifacts
	// failed.
	TaskArtifactDownloadFailed = "Failed Artifact Download"

	// TaskBuildingTaskDir indicates that the task directory/chroot is being
	// built.
	TaskBuildingTaskDir = "Building Task Directory"

	// TaskSetup indicates the task runner is setting up the task environment
	TaskSetup = "Task Setup"

	// TaskDiskExceeded indicates that one of the tasks in a taskgroup has
	// exceeded the requested disk resources.
	TaskDiskExceeded = "Disk Resources Exceeded"

	// TaskSiblingFailed indicates that a sibling task in the task group has
	// failed.
	TaskSiblingFailed = "Sibling Task Failed"

	// TaskDriverMessage is an informational event message emitted by
	// drivers such as when they're performing a long running action like
	// downloading an image.
	TaskDriverMessage = "Driver"

	// TaskLeaderDead indicates that the leader task within the has finished.
	TaskLeaderDead = "Leader Task Dead"

	// TaskMainDead indicates that the main tasks have dead
	TaskMainDead = "Main Tasks Dead"

	// TaskHookFailed indicates that one of the hooks for a task failed.
	TaskHookFailed = "Task hook failed"

	// TaskRestoreFailed indicates Nomad was unable to reattach to a
	// restored task.
	TaskRestoreFailed = "Failed Restoring Task"

	// TaskPluginUnhealthy indicates that a plugin managed by Nomad became unhealthy
	TaskPluginUnhealthy = "Plugin became unhealthy"

	// TaskPluginHealthy indicates that a plugin managed by Nomad became healthy
	TaskPluginHealthy = "Plugin became healthy"

	// TaskClientReconnected indicates that the client running the task disconnected.
	TaskClientReconnected = "Reconnected"
)

// TaskEvent is an event that effects the state of a task and contains meta-data
// appropriate to the events type.
type TaskEvent struct {
	Type string
	Time int64 // Unix Nanosecond timestamp

	Message string // A possible message explaining the termination of the task.

	// DisplayMessage is a human friendly message about the event
	DisplayMessage string

	// Details is a map with annotated info about the event
	Details map[string]string

	// DEPRECATION NOTICE: The following fields are deprecated and will be removed
	// in a future release. Field values are available in the Details map.

	// FailsTask marks whether this event fails the task.
	// Deprecated, use Details["fails_task"] to access this.
	FailsTask bool

	// Restart fields.
	// Deprecated, use Details["restart_reason"] to access this.
	RestartReason string

	// Setup Failure fields.
	// Deprecated, use Details["setup_error"] to access this.
	SetupError string

	// Driver Failure fields.
	// Deprecated, use Details["driver_error"] to access this.
	DriverError string // A driver error occurred while starting the task.

	// Task Terminated Fields.

	// Deprecated, use Details["exit_code"] to access this.
	ExitCode int // The exit code of the task.

	// Deprecated, use Details["signal"] to access this.
	Signal int // The signal that terminated the task.

	// Killing fields
	// Deprecated, use Details["kill_timeout"] to access this.
	KillTimeout time.Duration

	// Task Killed Fields.
	// Deprecated, use Details["kill_error"] to access this.
	KillError string // Error killing the task.

	// KillReason is the reason the task was killed
	// Deprecated, use Details["kill_reason"] to access this.
	KillReason string

	// TaskRestarting fields.
	// Deprecated, use Details["start_delay"] to access this.
	StartDelay int64 // The sleep period before restarting the task in unix nanoseconds.

	// Artifact Download fields
	// Deprecated, use Details["download_error"] to access this.
	DownloadError string // Error downloading artifacts

	// Validation fields
	// Deprecated, use Details["validation_error"] to access this.
	ValidationError string // Validation error

	// The maximum allowed task disk size.
	// Deprecated, use Details["disk_limit"] to access this.
	DiskLimit int64

	// Name of the sibling task that caused termination of the task that
	// the TaskEvent refers to.
	// Deprecated, use Details["failed_sibling"] to access this.
	FailedSibling string

	// VaultError is the error from token renewal
	// Deprecated, use Details["vault_renewal_error"] to access this.
	VaultError string

	// TaskSignalReason indicates the reason the task is being signalled.
	// Deprecated, use Details["task_signal_reason"] to access this.
	TaskSignalReason string

	// TaskSignal is the signal that was sent to the task
	// Deprecated, use Details["task_signal"] to access this.
	TaskSignal string

	// DriverMessage indicates a driver action being taken.
	// Deprecated, use Details["driver_message"] to access this.
	DriverMessage string

	// GenericSource is the source of a message.
	// Deprecated, is redundant with event type.
	GenericSource string
}

func (e *TaskEvent) PopulateEventDisplayMessage() {
	// Build up the description based on the event type.
	if e == nil { //TODO(preetha) needs investigation alloc_runner's Run method sends a nil event when sigterming nomad. Why?
		return
	}

	if e.DisplayMessage != "" {
		return
	}

	var desc string
	switch e.Type {
	case TaskSetup:
		desc = e.Message
	case TaskStarted:
		desc = "Task started by client"
	case TaskReceived:
		desc = "Task received by client"
	case TaskFailedValidation:
		if e.ValidationError != "" {
			desc = e.ValidationError
		} else {
			desc = "Validation of task failed"
		}
	case TaskSetupFailure:
		if e.SetupError != "" {
			desc = e.SetupError
		} else {
			desc = "Task setup failed"
		}
	case TaskDriverFailure:
		if e.DriverError != "" {
			desc = e.DriverError
		} else {
			desc = "Failed to start task"
		}
	case TaskDownloadingArtifacts:
		desc = "Client is downloading artifacts"
	case TaskArtifactDownloadFailed:
		if e.DownloadError != "" {
			desc = e.DownloadError
		} else {
			desc = "Failed to download artifacts"
		}
	case TaskKilling:
		if e.KillReason != "" {
			desc = e.KillReason
		} else if e.KillTimeout != 0 {
			desc = fmt.Sprintf("Sent interrupt. Waiting %v before force killing", e.KillTimeout)
		} else {
			desc = "Sent interrupt"
		}
	case TaskKilled:
		if e.KillError != "" {
			desc = e.KillError
		} else {
			desc = "Task successfully killed"
		}
	case TaskTerminated:
		var parts []string
		parts = append(parts, fmt.Sprintf("Exit Code: %d", e.ExitCode))

		if e.Signal != 0 {
			parts = append(parts, fmt.Sprintf("Signal: %d", e.Signal))
		}

		if e.Message != "" {
			parts = append(parts, fmt.Sprintf("Exit Message: %q", e.Message))
		}
		desc = strings.Join(parts, ", ")
	case TaskRestarting:
		in := fmt.Sprintf("Task restarting in %v", time.Duration(e.StartDelay))
		if e.RestartReason != "" && e.RestartReason != ReasonWithinPolicy {
			desc = fmt.Sprintf("%s - %s", e.RestartReason, in)
		} else {
			desc = in
		}
	case TaskNotRestarting:
		if e.RestartReason != "" {
			desc = e.RestartReason
		} else {
			desc = "Task exceeded restart policy"
		}
	case TaskSiblingFailed:
		if e.FailedSibling != "" {
			desc = fmt.Sprintf("Task's sibling %q failed", e.FailedSibling)
		} else {
			desc = "Task's sibling failed"
		}
	case TaskSignaling:
		sig := e.TaskSignal
		reason := e.TaskSignalReason

		if sig == "" && reason == "" {
			desc = "Task being sent a signal"
		} else if sig == "" {
			desc = reason
		} else if reason == "" {
			desc = fmt.Sprintf("Task being sent signal %v", sig)
		} else {
			desc = fmt.Sprintf("Task being sent signal %v: %v", sig, reason)
		}
	case TaskRestartSignal:
		if e.RestartReason != "" {
			desc = e.RestartReason
		} else {
			desc = "Task signaled to restart"
		}
	case TaskDriverMessage:
		desc = e.DriverMessage
	case TaskLeaderDead:
		desc = "Leader Task in Group dead"
	case TaskMainDead:
		desc = "Main tasks in the group died"
	case TaskClientReconnected:
		desc = "Client reconnected"
	default:
		desc = e.Message
	}

	e.DisplayMessage = desc
}

func (e *TaskEvent) GoString() string {
	return fmt.Sprintf("%v - %v", e.Time, e.Type)
}

// SetDisplayMessage sets the display message of TaskEvent
func (e *TaskEvent) SetDisplayMessage(msg string) *TaskEvent {
	e.DisplayMessage = msg
	return e
}

// SetMessage sets the message of TaskEvent
func (e *TaskEvent) SetMessage(msg string) *TaskEvent {
	e.Message = msg
	e.Details["message"] = msg
	return e
}

func (e *TaskEvent) Copy() *TaskEvent {
	if e == nil {
		return nil
	}
	copy := new(TaskEvent)
	*copy = *e
	return copy
}

func NewTaskEvent(event string) *TaskEvent {
	return &TaskEvent{
		Type:    event,
		Time:    time.Now().UnixNano(),
		Details: make(map[string]string),
	}
}

// SetSetupError is used to store an error that occurred while setting up the
// task
func (e *TaskEvent) SetSetupError(err error) *TaskEvent {
	if err != nil {
		e.SetupError = err.Error()
		e.Details["setup_error"] = err.Error()
	}
	return e
}

func (e *TaskEvent) SetFailsTask() *TaskEvent {
	e.FailsTask = true
	e.Details["fails_task"] = "true"
	return e
}

func (e *TaskEvent) SetDriverError(err error) *TaskEvent {
	if err != nil {
		e.DriverError = err.Error()
		e.Details["driver_error"] = err.Error()
	}
	return e
}

func (e *TaskEvent) SetExitCode(c int) *TaskEvent {
	e.ExitCode = c
	e.Details["exit_code"] = fmt.Sprintf("%d", c)
	return e
}

func (e *TaskEvent) SetSignal(s int) *TaskEvent {
	e.Signal = s
	e.Details["signal"] = fmt.Sprintf("%d", s)
	return e
}

func (e *TaskEvent) SetSignalText(s string) *TaskEvent {
	e.Details["signal"] = s
	return e
}

func (e *TaskEvent) SetExitMessage(err error) *TaskEvent {
	if err != nil {
		e.Message = err.Error()
		e.Details["exit_message"] = err.Error()
	}
	return e
}

func (e *TaskEvent) SetKillError(err error) *TaskEvent {
	if err != nil {
		e.KillError = err.Error()
		e.Details["kill_error"] = err.Error()
	}
	return e
}

func (e *TaskEvent) SetKillReason(r string) *TaskEvent {
	e.KillReason = r
	e.Details["kill_reason"] = r
	return e
}

func (e *TaskEvent) SetRestartDelay(delay time.Duration) *TaskEvent {
	e.StartDelay = int64(delay)
	e.Details["start_delay"] = fmt.Sprintf("%d", delay)
	return e
}

func (e *TaskEvent) SetRestartReason(reason string) *TaskEvent {
	e.RestartReason = reason
	e.Details["restart_reason"] = reason
	return e
}

func (e *TaskEvent) SetTaskSignalReason(r string) *TaskEvent {
	e.TaskSignalReason = r
	e.Details["task_signal_reason"] = r
	return e
}

func (e *TaskEvent) SetTaskSignal(s os.Signal) *TaskEvent {
	e.TaskSignal = s.String()
	e.Details["task_signal"] = s.String()
	return e
}

func (e *TaskEvent) SetDownloadError(err error) *TaskEvent {
	if err != nil {
		e.DownloadError = err.Error()
		e.Details["download_error"] = err.Error()
	}
	return e
}

func (e *TaskEvent) SetValidationError(err error) *TaskEvent {
	if err != nil {
		e.ValidationError = err.Error()
		e.Details["validation_error"] = err.Error()
	}
	return e
}

func (e *TaskEvent) SetKillTimeout(timeout, maxTimeout time.Duration) *TaskEvent {
	actual := helper.Min(timeout, maxTimeout)
	e.KillTimeout = actual
	e.Details["kill_timeout"] = actual.String()
	return e
}

func (e *TaskEvent) SetDiskLimit(limit int64) *TaskEvent {
	e.DiskLimit = limit
	e.Details["disk_limit"] = fmt.Sprintf("%d", limit)
	return e
}

func (e *TaskEvent) SetFailedSibling(sibling string) *TaskEvent {
	e.FailedSibling = sibling
	e.Details["failed_sibling"] = sibling
	return e
}

func (e *TaskEvent) SetVaultRenewalError(err error) *TaskEvent {
	if err != nil {
		e.VaultError = err.Error()
		e.Details["vault_renewal_error"] = err.Error()
	}
	return e
}

func (e *TaskEvent) SetDriverMessage(m string) *TaskEvent {
	e.DriverMessage = m
	e.Details["driver_message"] = m
	return e
}

func (e *TaskEvent) SetOOMKilled(oom bool) *TaskEvent {
	e.Details["oom_killed"] = strconv.FormatBool(oom)
	return e
}

// TaskArtifact is an artifact to download before running the task.
type TaskArtifact struct {
	// GetterSource is the source to download an artifact using go-getter
	GetterSource string

	// GetterOptions are options to use when downloading the artifact using
	// go-getter.
	GetterOptions map[string]string

	// GetterHeaders are headers to use when downloading the artifact using
	// go-getter.
	GetterHeaders map[string]string

	// GetterMode is the go-getter.ClientMode for fetching resources.
	// Defaults to "any" but can be set to "file" or "dir".
	GetterMode string

	// RelativeDest is the download destination given relative to the task's
	// directory.
	RelativeDest string
}

func (ta *TaskArtifact) Copy() *TaskArtifact {
	if ta == nil {
		return nil
	}
	return &TaskArtifact{
		GetterSource:  ta.GetterSource,
		GetterOptions: helper.CopyMapStringString(ta.GetterOptions),
		GetterHeaders: helper.CopyMapStringString(ta.GetterHeaders),
		GetterMode:    ta.GetterMode,
		RelativeDest:  ta.RelativeDest,
	}
}

func (ta *TaskArtifact) GoString() string {
	return fmt.Sprintf("%+v", ta)
}

// DiffID fulfills the DiffableWithID interface.
func (ta *TaskArtifact) DiffID() string {
	return ta.RelativeDest
}

// hashStringMap appends a deterministic hash of m onto h.
func hashStringMap(h hash.Hash, m map[string]string) {
	keys := make([]string, 0, len(m))
	for k := range m {
		keys = append(keys, k)
	}
	sort.Strings(keys)
	for _, k := range keys {
		_, _ = h.Write([]byte(k))
		_, _ = h.Write([]byte(m[k]))
	}
}

// Hash creates a unique identifier for a TaskArtifact as the same GetterSource
// may be specified multiple times with different destinations.
func (ta *TaskArtifact) Hash() string {
	h, err := blake2b.New256(nil)
	if err != nil {
		panic(err)
	}

	_, _ = h.Write([]byte(ta.GetterSource))

	hashStringMap(h, ta.GetterOptions)
	hashStringMap(h, ta.GetterHeaders)

	_, _ = h.Write([]byte(ta.GetterMode))
	_, _ = h.Write([]byte(ta.RelativeDest))
	return base64.RawStdEncoding.EncodeToString(h.Sum(nil))
}

func (ta *TaskArtifact) Validate() error {
	// Verify the source
	var mErr multierror.Error
	if ta.GetterSource == "" {
		mErr.Errors = append(mErr.Errors, fmt.Errorf("source must be specified"))
	}

	switch ta.GetterMode {
	case "":
		// Default to any
		ta.GetterMode = GetterModeAny
	case GetterModeAny, GetterModeFile, GetterModeDir:
		// Ok
	default:
		mErr.Errors = append(mErr.Errors, fmt.Errorf("invalid artifact mode %q; must be one of: %s, %s, %s",
			ta.GetterMode, GetterModeAny, GetterModeFile, GetterModeDir))
	}

	escaped, err := escapingfs.PathEscapesAllocViaRelative("task", ta.RelativeDest)
	if err != nil {
		mErr.Errors = append(mErr.Errors, fmt.Errorf("invalid destination path: %v", err))
	} else if escaped {
		mErr.Errors = append(mErr.Errors, fmt.Errorf("destination escapes allocation directory"))
	}

	if err := ta.validateChecksum(); err != nil {
		mErr.Errors = append(mErr.Errors, err)
	}

	return mErr.ErrorOrNil()
}

func (ta *TaskArtifact) validateChecksum() error {
	check, ok := ta.GetterOptions["checksum"]
	if !ok {
		return nil
	}

	// Job struct validation occurs before interpolation resolution can be effective.
	// Skip checking if checksum contain variable reference, and artifacts fetching will
	// eventually fail, if checksum is indeed invalid.
	if args.ContainsEnv(check) {
		return nil
	}

	check = strings.TrimSpace(check)
	if check == "" {
		return fmt.Errorf("checksum value cannot be empty")
	}

	parts := strings.Split(check, ":")
	if l := len(parts); l != 2 {
		return fmt.Errorf(`checksum must be given as "type:value"; got %q`, check)
	}

	checksumVal := parts[1]
	checksumBytes, err := hex.DecodeString(checksumVal)
	if err != nil {
		return fmt.Errorf("invalid checksum: %v", err)
	}

	checksumType := parts[0]
	expectedLength := 0
	switch checksumType {
	case "md5":
		expectedLength = md5.Size
	case "sha1":
		expectedLength = sha1.Size
	case "sha256":
		expectedLength = sha256.Size
	case "sha512":
		expectedLength = sha512.Size
	default:
		return fmt.Errorf("unsupported checksum type: %s", checksumType)
	}

	if len(checksumBytes) != expectedLength {
		return fmt.Errorf("invalid %s checksum: %v", checksumType, checksumVal)
	}

	return nil
}

const (
	ConstraintDistinctProperty  = "distinct_property"
	ConstraintDistinctHosts     = "distinct_hosts"
	ConstraintRegex             = "regexp"
	ConstraintVersion           = "version"
	ConstraintSemver            = "semver"
	ConstraintSetContains       = "set_contains"
	ConstraintSetContainsAll    = "set_contains_all"
	ConstraintSetContainsAny    = "set_contains_any"
	ConstraintAttributeIsSet    = "is_set"
	ConstraintAttributeIsNotSet = "is_not_set"
)

// A Constraint is used to restrict placement options.
type Constraint struct {
	LTarget string // Left-hand target
	RTarget string // Right-hand target
	Operand string // Constraint operand (<=, <, =, !=, >, >=), contains, near
}

// Equals checks if two constraints are equal.
func (c *Constraint) Equals(o *Constraint) bool {
	return c == o ||
		c.LTarget == o.LTarget &&
			c.RTarget == o.RTarget &&
			c.Operand == o.Operand
}

// Equal is like Equals but with one less s.
func (c *Constraint) Equal(o *Constraint) bool {
	return c.Equals(o)
}

func (c *Constraint) Copy() *Constraint {
	if c == nil {
		return nil
	}
	return &Constraint{
		LTarget: c.LTarget,
		RTarget: c.RTarget,
		Operand: c.Operand,
	}
}

func (c *Constraint) String() string {
	return fmt.Sprintf("%s %s %s", c.LTarget, c.Operand, c.RTarget)
}

func (c *Constraint) Validate() error {
	var mErr multierror.Error
	if c.Operand == "" {
		mErr.Errors = append(mErr.Errors, errors.New("Missing constraint operand"))
	}

	// requireLtarget specifies whether the constraint requires an LTarget to be
	// provided.
	requireLtarget := true

	// Perform additional validation based on operand
	switch c.Operand {
	case ConstraintDistinctHosts:
		requireLtarget = false
	case ConstraintSetContainsAll, ConstraintSetContainsAny, ConstraintSetContains:
		if c.RTarget == "" {
			mErr.Errors = append(mErr.Errors, fmt.Errorf("Set contains constraint requires an RTarget"))
		}
	case ConstraintRegex:
		if _, err := regexp.Compile(c.RTarget); err != nil {
			mErr.Errors = append(mErr.Errors, fmt.Errorf("Regular expression failed to compile: %v", err))
		}
	case ConstraintVersion:
		if _, err := version.NewConstraint(c.RTarget); err != nil {
			mErr.Errors = append(mErr.Errors, fmt.Errorf("Version constraint is invalid: %v", err))
		}
	case ConstraintSemver:
		if _, err := semver.NewConstraint(c.RTarget); err != nil {
			mErr.Errors = append(mErr.Errors, fmt.Errorf("Semver constraint is invalid: %v", err))
		}
	case ConstraintDistinctProperty:
		// If a count is set, make sure it is convertible to a uint64
		if c.RTarget != "" {
			count, err := strconv.ParseUint(c.RTarget, 10, 64)
			if err != nil {
				mErr.Errors = append(mErr.Errors, fmt.Errorf("Failed to convert RTarget %q to uint64: %v", c.RTarget, err))
			} else if count < 1 {
				mErr.Errors = append(mErr.Errors, fmt.Errorf("Distinct Property must have an allowed count of 1 or greater: %d < 1", count))
			}
		}
	case ConstraintAttributeIsSet, ConstraintAttributeIsNotSet:
		if c.RTarget != "" {
			mErr.Errors = append(mErr.Errors, fmt.Errorf("Operator %q does not support an RTarget", c.Operand))
		}
	case "=", "==", "is", "!=", "not", "<", "<=", ">", ">=":
		if c.RTarget == "" {
			mErr.Errors = append(mErr.Errors, fmt.Errorf("Operator %q requires an RTarget", c.Operand))
		}
	default:
		mErr.Errors = append(mErr.Errors, fmt.Errorf("Unknown constraint type %q", c.Operand))
	}

	// Ensure we have an LTarget for the constraints that need one
	if requireLtarget && c.LTarget == "" {
		mErr.Errors = append(mErr.Errors, fmt.Errorf("No LTarget provided but is required by constraint"))
	}

	return mErr.ErrorOrNil()
}

type Constraints []*Constraint

// Equals compares Constraints as a set
func (xs *Constraints) Equals(ys *Constraints) bool {
	if xs == ys {
		return true
	}
	if xs == nil || ys == nil {
		return false
	}
	if len(*xs) != len(*ys) {
		return false
	}
SETEQUALS:
	for _, x := range *xs {
		for _, y := range *ys {
			if x.Equals(y) {
				continue SETEQUALS
			}
		}
		return false
	}
	return true
}

// Affinity is used to score placement options based on a weight
type Affinity struct {
	LTarget string // Left-hand target
	RTarget string // Right-hand target
	Operand string // Affinity operand (<=, <, =, !=, >, >=), set_contains_all, set_contains_any
	Weight  int8   // Weight applied to nodes that match the affinity. Can be negative
}

// Equals checks if two affinities are equal.
func (a *Affinity) Equals(o *Affinity) bool {
	return a == o ||
		a.LTarget == o.LTarget &&
			a.RTarget == o.RTarget &&
			a.Operand == o.Operand &&
			a.Weight == o.Weight
}

func (a *Affinity) Equal(o *Affinity) bool {
	return a.Equals(o)
}

func (a *Affinity) Copy() *Affinity {
	if a == nil {
		return nil
	}
	return &Affinity{
		LTarget: a.LTarget,
		RTarget: a.RTarget,
		Operand: a.Operand,
		Weight:  a.Weight,
	}
}

func (a *Affinity) String() string {
	return fmt.Sprintf("%s %s %s %v", a.LTarget, a.Operand, a.RTarget, a.Weight)
}

func (a *Affinity) Validate() error {
	var mErr multierror.Error
	if a.Operand == "" {
		mErr.Errors = append(mErr.Errors, errors.New("Missing affinity operand"))
	}

	// Perform additional validation based on operand
	switch a.Operand {
	case ConstraintSetContainsAll, ConstraintSetContainsAny, ConstraintSetContains:
		if a.RTarget == "" {
			mErr.Errors = append(mErr.Errors, fmt.Errorf("Set contains operators require an RTarget"))
		}
	case ConstraintRegex:
		if _, err := regexp.Compile(a.RTarget); err != nil {
			mErr.Errors = append(mErr.Errors, fmt.Errorf("Regular expression failed to compile: %v", err))
		}
	case ConstraintVersion:
		if _, err := version.NewConstraint(a.RTarget); err != nil {
			mErr.Errors = append(mErr.Errors, fmt.Errorf("Version affinity is invalid: %v", err))
		}
	case ConstraintSemver:
		if _, err := semver.NewConstraint(a.RTarget); err != nil {
			mErr.Errors = append(mErr.Errors, fmt.Errorf("Semver affinity is invalid: %v", err))
		}
	case "=", "==", "is", "!=", "not", "<", "<=", ">", ">=":
		if a.RTarget == "" {
			mErr.Errors = append(mErr.Errors, fmt.Errorf("Operator %q requires an RTarget", a.Operand))
		}
	default:
		mErr.Errors = append(mErr.Errors, fmt.Errorf("Unknown affinity operator %q", a.Operand))
	}

	// Ensure we have an LTarget
	if a.LTarget == "" {
		mErr.Errors = append(mErr.Errors, fmt.Errorf("No LTarget provided but is required"))
	}

	// Ensure that weight is between -100 and 100, and not zero
	if a.Weight == 0 {
		mErr.Errors = append(mErr.Errors, fmt.Errorf("Affinity weight cannot be zero"))
	}

	if a.Weight > 100 || a.Weight < -100 {
		mErr.Errors = append(mErr.Errors, fmt.Errorf("Affinity weight must be within the range [-100,100]"))
	}

	return mErr.ErrorOrNil()
}

// Spread is used to specify desired distribution of allocations according to weight
type Spread struct {
	// Attribute is the node attribute used as the spread criteria
	Attribute string

	// Weight is the relative weight of this spread, useful when there are multiple
	// spread and affinities
	Weight int8

	// SpreadTarget is used to describe desired percentages for each attribute value
	SpreadTarget []*SpreadTarget

	// Memoized string representation
	str string
}

type Affinities []*Affinity

// Equals compares Affinities as a set
func (xs *Affinities) Equals(ys *Affinities) bool {
	if xs == ys {
		return true
	}
	if xs == nil || ys == nil {
		return false
	}
	if len(*xs) != len(*ys) {
		return false
	}
SETEQUALS:
	for _, x := range *xs {
		for _, y := range *ys {
			if x.Equals(y) {
				continue SETEQUALS
			}
		}
		return false
	}
	return true
}

func (s *Spread) Copy() *Spread {
	if s == nil {
		return nil
	}
	ns := new(Spread)
	*ns = *s

	ns.SpreadTarget = CopySliceSpreadTarget(s.SpreadTarget)
	return ns
}

func (s *Spread) String() string {
	if s.str != "" {
		return s.str
	}
	s.str = fmt.Sprintf("%s %s %v", s.Attribute, s.SpreadTarget, s.Weight)
	return s.str
}

func (s *Spread) Validate() error {
	var mErr multierror.Error
	if s.Attribute == "" {
		mErr.Errors = append(mErr.Errors, errors.New("Missing spread attribute"))
	}
	if s.Weight <= 0 || s.Weight > 100 {
		mErr.Errors = append(mErr.Errors, errors.New("Spread stanza must have a positive weight from 0 to 100"))
	}
	seen := make(map[string]struct{})
	sumPercent := uint32(0)

	for _, target := range s.SpreadTarget {
		// Make sure there are no duplicates
		_, ok := seen[target.Value]
		if !ok {
			seen[target.Value] = struct{}{}
		} else {
			mErr.Errors = append(mErr.Errors, fmt.Errorf("Spread target value %q already defined", target.Value))
		}
		if target.Percent > 100 {
			mErr.Errors = append(mErr.Errors, fmt.Errorf("Spread target percentage for value %q must be between 0 and 100", target.Value))
		}
		sumPercent += uint32(target.Percent)
	}
	if sumPercent > 100 {
		mErr.Errors = append(mErr.Errors, fmt.Errorf("Sum of spread target percentages must not be greater than 100%%; got %d%%", sumPercent))
	}
	return mErr.ErrorOrNil()
}

// SpreadTarget is used to specify desired percentages for each attribute value
type SpreadTarget struct {
	// Value is a single attribute value, like "dc1"
	Value string

	// Percent is the desired percentage of allocs
	Percent uint8

	// Memoized string representation
	str string
}

func (s *SpreadTarget) Copy() *SpreadTarget {
	if s == nil {
		return nil
	}

	ns := new(SpreadTarget)
	*ns = *s
	return ns
}

func (s *SpreadTarget) String() string {
	if s.str != "" {
		return s.str
	}
	s.str = fmt.Sprintf("%q %v%%", s.Value, s.Percent)
	return s.str
}

// EphemeralDisk is an ephemeral disk object
type EphemeralDisk struct {
	// Sticky indicates whether the allocation is sticky to a node
	Sticky bool

	// SizeMB is the size of the local disk
	SizeMB int

	// Migrate determines if Nomad client should migrate the allocation dir for
	// sticky allocations
	Migrate bool
}

// DefaultEphemeralDisk returns a EphemeralDisk with default configurations
func DefaultEphemeralDisk() *EphemeralDisk {
	return &EphemeralDisk{
		SizeMB: 300,
	}
}

// Validate validates EphemeralDisk
func (d *EphemeralDisk) Validate() error {
	if d.SizeMB < 10 {
		return fmt.Errorf("minimum DiskMB value is 10; got %d", d.SizeMB)
	}
	return nil
}

// Copy copies the EphemeralDisk struct and returns a new one
func (d *EphemeralDisk) Copy() *EphemeralDisk {
	ld := new(EphemeralDisk)
	*ld = *d
	return ld
}

var (
	// VaultUnrecoverableError matches unrecoverable errors returned by a Vault
	// server
	VaultUnrecoverableError = regexp.MustCompile(`Code:\s+40(0|3|4)`)
)

const (
	// VaultChangeModeNoop takes no action when a new token is retrieved.
	VaultChangeModeNoop = "noop"

	// VaultChangeModeSignal signals the task when a new token is retrieved.
	VaultChangeModeSignal = "signal"

	// VaultChangeModeRestart restarts the task when a new token is retrieved.
	VaultChangeModeRestart = "restart"
)

// Vault stores the set of permissions a task needs access to from Vault.
type Vault struct {
	// Policies is the set of policies that the task needs access to
	Policies []string

	// Namespace is the vault namespace that should be used.
	Namespace string

	// Env marks whether the Vault Token should be exposed as an environment
	// variable
	Env bool

	// ChangeMode is used to configure the task's behavior when the Vault
	// token changes because the original token could not be renewed in time.
	ChangeMode string

	// ChangeSignal is the signal sent to the task when a new token is
	// retrieved. This is only valid when using the signal change mode.
	ChangeSignal string
}

func DefaultVaultBlock() *Vault {
	return &Vault{
		Env:        true,
		ChangeMode: VaultChangeModeRestart,
	}
}

// Copy returns a copy of this Vault block.
func (v *Vault) Copy() *Vault {
	if v == nil {
		return nil
	}

	nv := new(Vault)
	*nv = *v
	return nv
}

func (v *Vault) Canonicalize() {
	if v.ChangeSignal != "" {
		v.ChangeSignal = strings.ToUpper(v.ChangeSignal)
	}

	if v.ChangeMode == "" {
		v.ChangeMode = VaultChangeModeRestart
	}
}

// Validate returns if the Vault block is valid.
func (v *Vault) Validate() error {
	if v == nil {
		return nil
	}

	var mErr multierror.Error
	if len(v.Policies) == 0 {
		_ = multierror.Append(&mErr, fmt.Errorf("Policy list cannot be empty"))
	}

	for _, p := range v.Policies {
		if p == "root" {
			_ = multierror.Append(&mErr, fmt.Errorf("Can not specify \"root\" policy"))
		}
	}

	switch v.ChangeMode {
	case VaultChangeModeSignal:
		if v.ChangeSignal == "" {
			_ = multierror.Append(&mErr, fmt.Errorf("Signal must be specified when using change mode %q", VaultChangeModeSignal))
		}
	case VaultChangeModeNoop, VaultChangeModeRestart:
	default:
		_ = multierror.Append(&mErr, fmt.Errorf("Unknown change mode %q", v.ChangeMode))
	}

	return mErr.ErrorOrNil()
}

const (
	// DeploymentStatuses are the various states a deployment can be be in
	DeploymentStatusRunning    = "running"
	DeploymentStatusPaused     = "paused"
	DeploymentStatusFailed     = "failed"
	DeploymentStatusSuccessful = "successful"
	DeploymentStatusCancelled  = "cancelled"
	DeploymentStatusPending    = "pending"
	DeploymentStatusBlocked    = "blocked"
	DeploymentStatusUnblocking = "unblocking"

	// TODO Statuses and Descriptions do not match 1:1 and we sometimes use the Description as a status flag

	// DeploymentStatusDescriptions are the various descriptions of the states a
	// deployment can be in.
	DeploymentStatusDescriptionRunning               = "Deployment is running"
	DeploymentStatusDescriptionRunningNeedsPromotion = "Deployment is running but requires manual promotion"
	DeploymentStatusDescriptionRunningAutoPromotion  = "Deployment is running pending automatic promotion"
	DeploymentStatusDescriptionPaused                = "Deployment is paused"
	DeploymentStatusDescriptionSuccessful            = "Deployment completed successfully"
	DeploymentStatusDescriptionStoppedJob            = "Cancelled because job is stopped"
	DeploymentStatusDescriptionNewerJob              = "Cancelled due to newer version of job"
	DeploymentStatusDescriptionFailedAllocations     = "Failed due to unhealthy allocations"
	DeploymentStatusDescriptionProgressDeadline      = "Failed due to progress deadline"
	DeploymentStatusDescriptionFailedByUser          = "Deployment marked as failed"

	// used only in multiregion deployments
	DeploymentStatusDescriptionFailedByPeer   = "Failed because of an error in peer region"
	DeploymentStatusDescriptionBlocked        = "Deployment is complete but waiting for peer region"
	DeploymentStatusDescriptionUnblocking     = "Deployment is unblocking remaining regions"
	DeploymentStatusDescriptionPendingForPeer = "Deployment is pending, waiting for peer region"
)

// DeploymentStatusDescriptionRollback is used to get the status description of
// a deployment when rolling back to an older job.
func DeploymentStatusDescriptionRollback(baseDescription string, jobVersion uint64) string {
	return fmt.Sprintf("%s - rolling back to job version %d", baseDescription, jobVersion)
}

// DeploymentStatusDescriptionRollbackNoop is used to get the status description of
// a deployment when rolling back is not possible because it has the same specification
func DeploymentStatusDescriptionRollbackNoop(baseDescription string, jobVersion uint64) string {
	return fmt.Sprintf("%s - not rolling back to stable job version %d as current job has same specification", baseDescription, jobVersion)
}

// DeploymentStatusDescriptionNoRollbackTarget is used to get the status description of
// a deployment when there is no target to rollback to but autorevert is desired.
func DeploymentStatusDescriptionNoRollbackTarget(baseDescription string) string {
	return fmt.Sprintf("%s - no stable job version to auto revert to", baseDescription)
}

// Deployment is the object that represents a job deployment which is used to
// transition a job between versions.
type Deployment struct {
	// ID is a generated UUID for the deployment
	ID string

	// Namespace is the namespace the deployment is created in
	Namespace string

	// JobID is the job the deployment is created for
	JobID string

	// JobVersion is the version of the job at which the deployment is tracking
	JobVersion uint64

	// JobModifyIndex is the ModifyIndex of the job which the deployment is
	// tracking.
	JobModifyIndex uint64

	// JobSpecModifyIndex is the JobModifyIndex of the job which the
	// deployment is tracking.
	JobSpecModifyIndex uint64

	// JobCreateIndex is the create index of the job which the deployment is
	// tracking. It is needed so that if the job gets stopped and reran we can
	// present the correct list of deployments for the job and not old ones.
	JobCreateIndex uint64

	// Multiregion specifies if deployment is part of multiregion deployment
	IsMultiregion bool

	// TaskGroups is the set of task groups effected by the deployment and their
	// current deployment status.
	TaskGroups map[string]*DeploymentState

	// The status of the deployment
	Status string

	// StatusDescription allows a human readable description of the deployment
	// status.
	StatusDescription string

	// EvalPriority tracks the priority of the evaluation which lead to the
	// creation of this Deployment object. Any additional evaluations created
	// as a result of this deployment can therefore inherit this value, which
	// is not guaranteed to be that of the job priority parameter.
	EvalPriority int

	CreateIndex uint64
	ModifyIndex uint64
}

// NewDeployment creates a new deployment given the job.
func NewDeployment(job *Job, evalPriority int) *Deployment {
	return &Deployment{
		ID:                 uuid.Generate(),
		Namespace:          job.Namespace,
		JobID:              job.ID,
		JobVersion:         job.Version,
		JobModifyIndex:     job.ModifyIndex,
		JobSpecModifyIndex: job.JobModifyIndex,
		JobCreateIndex:     job.CreateIndex,
		IsMultiregion:      job.IsMultiregion(),
		Status:             DeploymentStatusRunning,
		StatusDescription:  DeploymentStatusDescriptionRunning,
		TaskGroups:         make(map[string]*DeploymentState, len(job.TaskGroups)),
		EvalPriority:       evalPriority,
	}
}

func (d *Deployment) Copy() *Deployment {
	if d == nil {
		return nil
	}

	c := &Deployment{}
	*c = *d

	c.TaskGroups = nil
	if l := len(d.TaskGroups); d.TaskGroups != nil {
		c.TaskGroups = make(map[string]*DeploymentState, l)
		for tg, s := range d.TaskGroups {
			c.TaskGroups[tg] = s.Copy()
		}
	}

	return c
}

// Active returns whether the deployment is active or terminal.
func (d *Deployment) Active() bool {
	switch d.Status {
	case DeploymentStatusRunning, DeploymentStatusPaused, DeploymentStatusBlocked, DeploymentStatusUnblocking, DeploymentStatusPending:
		return true
	default:
		return false
	}
}

// GetID is a helper for getting the ID when the object may be nil
func (d *Deployment) GetID() string {
	if d == nil {
		return ""
	}
	return d.ID
}

// GetCreateIndex implements the CreateIndexGetter interface, required for
// pagination.
func (d *Deployment) GetCreateIndex() uint64 {
	if d == nil {
		return 0
	}
	return d.CreateIndex
}

// HasPlacedCanaries returns whether the deployment has placed canaries
func (d *Deployment) HasPlacedCanaries() bool {
	if d == nil || len(d.TaskGroups) == 0 {
		return false
	}
	for _, group := range d.TaskGroups {
		if len(group.PlacedCanaries) != 0 {
			return true
		}
	}
	return false
}

// RequiresPromotion returns whether the deployment requires promotion to
// continue
func (d *Deployment) RequiresPromotion() bool {
	if d == nil || len(d.TaskGroups) == 0 || d.Status != DeploymentStatusRunning {
		return false
	}
	for _, group := range d.TaskGroups {
		if group.DesiredCanaries > 0 && !group.Promoted {
			return true
		}
	}
	return false
}

// HasAutoPromote determines if all taskgroups are marked auto_promote
func (d *Deployment) HasAutoPromote() bool {
	if d == nil || len(d.TaskGroups) == 0 || d.Status != DeploymentStatusRunning {
		return false
	}
	for _, group := range d.TaskGroups {
		if group.DesiredCanaries > 0 && !group.AutoPromote {
			return false
		}
	}
	return true
}

func (d *Deployment) GoString() string {
	base := fmt.Sprintf("Deployment ID %q for job %q has status %q (%v):", d.ID, d.JobID, d.Status, d.StatusDescription)
	for group, state := range d.TaskGroups {
		base += fmt.Sprintf("\nTask Group %q has state:\n%#v", group, state)
	}
	return base
}

// DeploymentState tracks the state of a deployment for a given task group.
type DeploymentState struct {
	// AutoRevert marks whether the task group has indicated the job should be
	// reverted on failure
	AutoRevert bool

	// AutoPromote marks promotion triggered automatically by healthy canaries
	// copied from TaskGroup UpdateStrategy in scheduler.reconcile
	AutoPromote bool

	// ProgressDeadline is the deadline by which an allocation must transition
	// to healthy before the deployment is considered failed. This value is set
	// by the jobspec `update.progress_deadline` field.
	ProgressDeadline time.Duration

	// RequireProgressBy is the time by which an allocation must transition to
	// healthy before the deployment is considered failed. This value is reset
	// to "now" + ProgressDeadline when an allocation updates the deployment.
	RequireProgressBy time.Time

	// Promoted marks whether the canaries have been promoted
	Promoted bool

	// PlacedCanaries is the set of placed canary allocations
	PlacedCanaries []string

	// DesiredCanaries is the number of canaries that should be created.
	DesiredCanaries int

	// DesiredTotal is the total number of allocations that should be created as
	// part of the deployment.
	DesiredTotal int

	// PlacedAllocs is the number of allocations that have been placed
	PlacedAllocs int

	// HealthyAllocs is the number of allocations that have been marked healthy.
	HealthyAllocs int

	// UnhealthyAllocs are allocations that have been marked as unhealthy.
	UnhealthyAllocs int
}

func (d *DeploymentState) GoString() string {
	base := fmt.Sprintf("\tDesired Total: %d", d.DesiredTotal)
	base += fmt.Sprintf("\n\tDesired Canaries: %d", d.DesiredCanaries)
	base += fmt.Sprintf("\n\tPlaced Canaries: %#v", d.PlacedCanaries)
	base += fmt.Sprintf("\n\tPromoted: %v", d.Promoted)
	base += fmt.Sprintf("\n\tPlaced: %d", d.PlacedAllocs)
	base += fmt.Sprintf("\n\tHealthy: %d", d.HealthyAllocs)
	base += fmt.Sprintf("\n\tUnhealthy: %d", d.UnhealthyAllocs)
	base += fmt.Sprintf("\n\tAutoRevert: %v", d.AutoRevert)
	base += fmt.Sprintf("\n\tAutoPromote: %v", d.AutoPromote)
	return base
}

func (d *DeploymentState) Copy() *DeploymentState {
	c := &DeploymentState{}
	*c = *d
	c.PlacedCanaries = helper.CopySliceString(d.PlacedCanaries)
	return c
}

// DeploymentStatusUpdate is used to update the status of a given deployment
type DeploymentStatusUpdate struct {
	// DeploymentID is the ID of the deployment to update
	DeploymentID string

	// Status is the new status of the deployment.
	Status string

	// StatusDescription is the new status description of the deployment.
	StatusDescription string
}

// RescheduleTracker encapsulates previous reschedule events
type RescheduleTracker struct {
	Events []*RescheduleEvent
}

func (rt *RescheduleTracker) Copy() *RescheduleTracker {
	if rt == nil {
		return nil
	}
	nt := &RescheduleTracker{}
	*nt = *rt
	rescheduleEvents := make([]*RescheduleEvent, 0, len(rt.Events))
	for _, tracker := range rt.Events {
		rescheduleEvents = append(rescheduleEvents, tracker.Copy())
	}
	nt.Events = rescheduleEvents
	return nt
}

// RescheduleEvent is used to keep track of previous attempts at rescheduling an allocation
type RescheduleEvent struct {
	// RescheduleTime is the timestamp of a reschedule attempt
	RescheduleTime int64

	// PrevAllocID is the ID of the previous allocation being restarted
	PrevAllocID string

	// PrevNodeID is the node ID of the previous allocation
	PrevNodeID string

	// Delay is the reschedule delay associated with the attempt
	Delay time.Duration
}

func NewRescheduleEvent(rescheduleTime int64, prevAllocID string, prevNodeID string, delay time.Duration) *RescheduleEvent {
	return &RescheduleEvent{RescheduleTime: rescheduleTime,
		PrevAllocID: prevAllocID,
		PrevNodeID:  prevNodeID,
		Delay:       delay}
}

func (re *RescheduleEvent) Copy() *RescheduleEvent {
	if re == nil {
		return nil
	}
	copy := new(RescheduleEvent)
	*copy = *re
	return copy
}

// DesiredTransition is used to mark an allocation as having a desired state
// transition. This information can be used by the scheduler to make the
// correct decision.
type DesiredTransition struct {
	// Migrate is used to indicate that this allocation should be stopped and
	// migrated to another node.
	Migrate *bool

	// Reschedule is used to indicate that this allocation is eligible to be
	// rescheduled. Most allocations are automatically eligible for
	// rescheduling, so this field is only required when an allocation is not
	// automatically eligible. An example is an allocation that is part of a
	// deployment.
	Reschedule *bool

	// ForceReschedule is used to indicate that this allocation must be rescheduled.
	// This field is only used when operators want to force a placement even if
	// a failed allocation is not eligible to be rescheduled
	ForceReschedule *bool

	// NoShutdownDelay, if set to true, will override the group and
	// task shutdown_delay configuration and ignore the delay for any
	// allocations stopped as a result of this Deregister call.
	NoShutdownDelay *bool
}

// Merge merges the two desired transitions, preferring the values from the
// passed in object.
func (d *DesiredTransition) Merge(o *DesiredTransition) {
	if o.Migrate != nil {
		d.Migrate = o.Migrate
	}

	if o.Reschedule != nil {
		d.Reschedule = o.Reschedule
	}

	if o.ForceReschedule != nil {
		d.ForceReschedule = o.ForceReschedule
	}

	if o.NoShutdownDelay != nil {
		d.NoShutdownDelay = o.NoShutdownDelay
	}
}

// ShouldMigrate returns whether the transition object dictates a migration.
func (d *DesiredTransition) ShouldMigrate() bool {
	return d.Migrate != nil && *d.Migrate
}

// ShouldReschedule returns whether the transition object dictates a
// rescheduling.
func (d *DesiredTransition) ShouldReschedule() bool {
	return d.Reschedule != nil && *d.Reschedule
}

// ShouldForceReschedule returns whether the transition object dictates a
// forced rescheduling.
func (d *DesiredTransition) ShouldForceReschedule() bool {
	if d == nil {
		return false
	}
	return d.ForceReschedule != nil && *d.ForceReschedule
}

// ShouldIgnoreShutdownDelay returns whether the transition object dictates
// that shutdown skip any shutdown delays.
func (d *DesiredTransition) ShouldIgnoreShutdownDelay() bool {
	if d == nil {
		return false
	}
	return d.NoShutdownDelay != nil && *d.NoShutdownDelay
}

const (
	AllocDesiredStatusRun   = "run"   // Allocation should run
	AllocDesiredStatusStop  = "stop"  // Allocation should stop
	AllocDesiredStatusEvict = "evict" // Allocation should stop, and was evicted
)

const (
	AllocClientStatusPending  = "pending"
	AllocClientStatusRunning  = "running"
	AllocClientStatusComplete = "complete"
	AllocClientStatusFailed   = "failed"
	AllocClientStatusLost     = "lost"
	AllocClientStatusUnknown  = "unknown"
)

// Allocation is used to allocate the placement of a task group to a node.
type Allocation struct {
	// msgpack omit empty fields during serialization
	_struct bool `codec:",omitempty"` // nolint: structcheck

	// ID of the allocation (UUID)
	ID string

	// Namespace is the namespace the allocation is created in
	Namespace string

	// ID of the evaluation that generated this allocation
	EvalID string

	// Name is a logical name of the allocation.
	Name string

	// NodeID is the node this is being placed on
	NodeID string

	// NodeName is the name of the node this is being placed on.
	NodeName string

	// Job is the parent job of the task group being allocated.
	// This is copied at allocation time to avoid issues if the job
	// definition is updated.
	JobID string
	Job   *Job

	// TaskGroup is the name of the task group that should be run
	TaskGroup string

	// COMPAT(0.11): Remove in 0.11
	// Resources is the total set of resources allocated as part
	// of this allocation of the task group. Dynamic ports will be set by
	// the scheduler.
	Resources *Resources

	// SharedResources are the resources that are shared by all the tasks in an
	// allocation
	// Deprecated: use AllocatedResources.Shared instead.
	// Keep field to allow us to handle upgrade paths from old versions
	SharedResources *Resources

	// TaskResources is the set of resources allocated to each
	// task. These should sum to the total Resources. Dynamic ports will be
	// set by the scheduler.
	// Deprecated: use AllocatedResources.Tasks instead.
	// Keep field to allow us to handle upgrade paths from old versions
	TaskResources map[string]*Resources

	// AllocatedResources is the total resources allocated for the task group.
	AllocatedResources *AllocatedResources

	// Metrics associated with this allocation
	Metrics *AllocMetric

	// Desired Status of the allocation on the client
	DesiredStatus string

	// DesiredStatusDescription is meant to provide more human useful information
	DesiredDescription string

	// DesiredTransition is used to indicate that a state transition
	// is desired for a given reason.
	DesiredTransition DesiredTransition

	// Status of the allocation on the client
	ClientStatus string

	// ClientStatusDescription is meant to provide more human useful information
	ClientDescription string

	// TaskStates stores the state of each task,
	TaskStates map[string]*TaskState

	// AllocStates track meta data associated with changes to the state of the whole allocation, like becoming lost
	AllocStates []*AllocState

	// PreviousAllocation is the allocation that this allocation is replacing
	PreviousAllocation string

	// NextAllocation is the allocation that this allocation is being replaced by
	NextAllocation string

	// DeploymentID identifies an allocation as being created from a
	// particular deployment
	DeploymentID string

	// DeploymentStatus captures the status of the allocation as part of the
	// given deployment
	DeploymentStatus *AllocDeploymentStatus

	// RescheduleTrackers captures details of previous reschedule attempts of the allocation
	RescheduleTracker *RescheduleTracker

	// NetworkStatus captures networking details of an allocation known at runtime
	NetworkStatus *AllocNetworkStatus

	// FollowupEvalID captures a follow up evaluation created to handle a failed allocation
	// that can be rescheduled in the future
	FollowupEvalID string

	// PreemptedAllocations captures IDs of any allocations that were preempted
	// in order to place this allocation
	PreemptedAllocations []string

	// PreemptedByAllocation tracks the alloc ID of the allocation that caused this allocation
	// to stop running because it got preempted
	PreemptedByAllocation string

	// SignedIdentities is a map of task names to signed
	// identity/capability claim tokens for those tasks. If needed, it
	// is populated in the plan applier
	SignedIdentities map[string]string `json:"-"`

	// Raft Indexes
	CreateIndex uint64
	ModifyIndex uint64

	// AllocModifyIndex is not updated when the client updates allocations. This
	// lets the client pull only the allocs updated by the server.
	AllocModifyIndex uint64

	// CreateTime is the time the allocation has finished scheduling and been
	// verified by the plan applier.
	CreateTime int64

	// ModifyTime is the time the allocation was last updated.
	ModifyTime int64
}

// GetID implements the IDGetter interface, required for pagination.
func (a *Allocation) GetID() string {
	if a == nil {
		return ""
	}
	return a.ID
}

// GetNamespace implements the NamespaceGetter interface, required for
// pagination and filtering namespaces in endpoints that support glob namespace
// requests using tokens with limited access.
func (a *Allocation) GetNamespace() string {
	if a == nil {
		return ""
	}
	return a.Namespace
}

// GetCreateIndex implements the CreateIndexGetter interface, required for
// pagination.
func (a *Allocation) GetCreateIndex() uint64 {
	if a == nil {
		return 0
	}
	return a.CreateIndex
}

// ConsulNamespace returns the Consul namespace of the task group associated
// with this allocation.
func (a *Allocation) ConsulNamespace() string {
	return a.Job.LookupTaskGroup(a.TaskGroup).Consul.GetNamespace()
}

func (a *Allocation) JobNamespacedID() NamespacedID {
	return NewNamespacedID(a.JobID, a.Namespace)
}

// Index returns the index of the allocation. If the allocation is from a task
// group with count greater than 1, there will be multiple allocations for it.
func (a *Allocation) Index() uint {
	l := len(a.Name)
	prefix := len(a.JobID) + len(a.TaskGroup) + 2
	if l <= 3 || l <= prefix {
		return uint(0)
	}

	strNum := a.Name[prefix : len(a.Name)-1]
	num, _ := strconv.Atoi(strNum)
	return uint(num)
}

// Copy provides a copy of the allocation and deep copies the job
func (a *Allocation) Copy() *Allocation {
	return a.copyImpl(true)
}

// CopySkipJob provides a copy of the allocation but doesn't deep copy the job
func (a *Allocation) CopySkipJob() *Allocation {
	return a.copyImpl(false)
}

// Canonicalize Allocation to ensure fields are initialized to the expectations
// of this version of Nomad. Should be called when restoring persisted
// Allocations or receiving Allocations from Nomad agents potentially on an
// older version of Nomad.
func (a *Allocation) Canonicalize() {
	if a.AllocatedResources == nil && a.TaskResources != nil {
		ar := AllocatedResources{}

		tasks := make(map[string]*AllocatedTaskResources, len(a.TaskResources))
		for name, tr := range a.TaskResources {
			atr := AllocatedTaskResources{}
			atr.Cpu.CpuShares = int64(tr.CPU)
			atr.Memory.MemoryMB = int64(tr.MemoryMB)
			atr.Networks = tr.Networks.Copy()

			tasks[name] = &atr
		}
		ar.Tasks = tasks

		if a.SharedResources != nil {
			ar.Shared.DiskMB = int64(a.SharedResources.DiskMB)
			ar.Shared.Networks = a.SharedResources.Networks.Copy()
		}

		a.AllocatedResources = &ar
	}

	a.Job.Canonicalize()
}

func (a *Allocation) copyImpl(job bool) *Allocation {
	if a == nil {
		return nil
	}
	na := new(Allocation)
	*na = *a

	if job {
		na.Job = na.Job.Copy()
	}

	na.AllocatedResources = na.AllocatedResources.Copy()
	na.Resources = na.Resources.Copy()
	na.SharedResources = na.SharedResources.Copy()

	if a.TaskResources != nil {
		tr := make(map[string]*Resources, len(na.TaskResources))
		for task, resource := range na.TaskResources {
			tr[task] = resource.Copy()
		}
		na.TaskResources = tr
	}

	na.Metrics = na.Metrics.Copy()
	na.DeploymentStatus = na.DeploymentStatus.Copy()

	if a.TaskStates != nil {
		ts := make(map[string]*TaskState, len(na.TaskStates))
		for task, state := range na.TaskStates {
			ts[task] = state.Copy()
		}
		na.TaskStates = ts
	}

	na.RescheduleTracker = a.RescheduleTracker.Copy()
	na.PreemptedAllocations = helper.CopySliceString(a.PreemptedAllocations)
	return na
}

// TerminalStatus returns if the desired or actual status is terminal and
// will no longer transition.
func (a *Allocation) TerminalStatus() bool {
	// First check the desired state and if that isn't terminal, check client
	// state.
	return a.ServerTerminalStatus() || a.ClientTerminalStatus()
}

// ServerTerminalStatus returns true if the desired state of the allocation is terminal
func (a *Allocation) ServerTerminalStatus() bool {
	switch a.DesiredStatus {
	case AllocDesiredStatusStop, AllocDesiredStatusEvict:
		return true
	default:
		return false
	}
}

// ClientTerminalStatus returns if the client status is terminal and will no longer transition
func (a *Allocation) ClientTerminalStatus() bool {
	switch a.ClientStatus {
	case AllocClientStatusComplete, AllocClientStatusFailed, AllocClientStatusLost:
		return true
	default:
		return false
	}
}

// ShouldReschedule returns if the allocation is eligible to be rescheduled according
// to its status and ReschedulePolicy given its failure time
func (a *Allocation) ShouldReschedule(reschedulePolicy *ReschedulePolicy, failTime time.Time) bool {
	// First check the desired state
	switch a.DesiredStatus {
	case AllocDesiredStatusStop, AllocDesiredStatusEvict:
		return false
	default:
	}
	switch a.ClientStatus {
	case AllocClientStatusFailed:
		return a.RescheduleEligible(reschedulePolicy, failTime)
	default:
		return false
	}
}

// RescheduleEligible returns if the allocation is eligible to be rescheduled according
// to its ReschedulePolicy and the current state of its reschedule trackers
func (a *Allocation) RescheduleEligible(reschedulePolicy *ReschedulePolicy, failTime time.Time) bool {
	if reschedulePolicy == nil {
		return false
	}
	attempts := reschedulePolicy.Attempts
	enabled := attempts > 0 || reschedulePolicy.Unlimited
	if !enabled {
		return false
	}
	if reschedulePolicy.Unlimited {
		return true
	}
	// Early return true if there are no attempts yet and the number of allowed attempts is > 0
	if (a.RescheduleTracker == nil || len(a.RescheduleTracker.Events) == 0) && attempts > 0 {
		return true
	}
	attempted, _ := a.rescheduleInfo(reschedulePolicy, failTime)
	return attempted < attempts
}

func (a *Allocation) rescheduleInfo(reschedulePolicy *ReschedulePolicy, failTime time.Time) (int, int) {
	if reschedulePolicy == nil {
		return 0, 0
	}
	attempts := reschedulePolicy.Attempts
	interval := reschedulePolicy.Interval

	attempted := 0
	if a.RescheduleTracker != nil && attempts > 0 {
		for j := len(a.RescheduleTracker.Events) - 1; j >= 0; j-- {
			lastAttempt := a.RescheduleTracker.Events[j].RescheduleTime
			timeDiff := failTime.UTC().UnixNano() - lastAttempt
			if timeDiff < interval.Nanoseconds() {
				attempted += 1
			}
		}
	}
	return attempted, attempts
}

func (a *Allocation) RescheduleInfo() (int, int) {
	return a.rescheduleInfo(a.ReschedulePolicy(), a.LastEventTime())
}

// LastEventTime is the time of the last task event in the allocation.
// It is used to determine allocation failure time. If the FinishedAt field
// is not set, the alloc's modify time is used
func (a *Allocation) LastEventTime() time.Time {
	var lastEventTime time.Time
	if a.TaskStates != nil {
		for _, s := range a.TaskStates {
			if lastEventTime.IsZero() || s.FinishedAt.After(lastEventTime) {
				lastEventTime = s.FinishedAt
			}
		}
	}

	if lastEventTime.IsZero() {
		return time.Unix(0, a.ModifyTime).UTC()
	}
	return lastEventTime
}

// ReschedulePolicy returns the reschedule policy based on the task group
func (a *Allocation) ReschedulePolicy() *ReschedulePolicy {
	tg := a.Job.LookupTaskGroup(a.TaskGroup)
	if tg == nil {
		return nil
	}
	return tg.ReschedulePolicy
}

// MigrateStrategy returns the migrate strategy based on the task group
func (a *Allocation) MigrateStrategy() *MigrateStrategy {
	tg := a.Job.LookupTaskGroup(a.TaskGroup)
	if tg == nil {
		return nil
	}
	return tg.Migrate
}

// NextRescheduleTime returns a time on or after which the allocation is eligible to be rescheduled,
// and whether the next reschedule time is within policy's interval if the policy doesn't allow unlimited reschedules
func (a *Allocation) NextRescheduleTime() (time.Time, bool) {
	failTime := a.LastEventTime()
	reschedulePolicy := a.ReschedulePolicy()
	if a.DesiredStatus == AllocDesiredStatusStop || a.ClientStatus != AllocClientStatusFailed || failTime.IsZero() || reschedulePolicy == nil {
		return time.Time{}, false
	}

	return a.nextRescheduleTime(failTime, reschedulePolicy)
}

func (a *Allocation) nextRescheduleTime(failTime time.Time, reschedulePolicy *ReschedulePolicy) (time.Time, bool) {
	nextDelay := a.NextDelay()
	nextRescheduleTime := failTime.Add(nextDelay)
	rescheduleEligible := reschedulePolicy.Unlimited || (reschedulePolicy.Attempts > 0 && a.RescheduleTracker == nil)
	if reschedulePolicy.Attempts > 0 && a.RescheduleTracker != nil && a.RescheduleTracker.Events != nil {
		// Check for eligibility based on the interval if max attempts is set
		attempted, attempts := a.rescheduleInfo(reschedulePolicy, failTime)
		rescheduleEligible = attempted < attempts && nextDelay < reschedulePolicy.Interval
	}
	return nextRescheduleTime, rescheduleEligible
}

// NextRescheduleTimeByFailTime works like NextRescheduleTime but allows callers
// specify a failure time. Useful for things like determining whether to reschedule
// an alloc on a disconnected node.
func (a *Allocation) NextRescheduleTimeByFailTime(failTime time.Time) (time.Time, bool) {
	reschedulePolicy := a.ReschedulePolicy()
	if reschedulePolicy == nil {
		return time.Time{}, false
	}

	return a.nextRescheduleTime(failTime, reschedulePolicy)
}

// ShouldClientStop tests an alloc for StopAfterClientDisconnect configuration
func (a *Allocation) ShouldClientStop() bool {
	tg := a.Job.LookupTaskGroup(a.TaskGroup)
	if tg == nil ||
		tg.StopAfterClientDisconnect == nil ||
		*tg.StopAfterClientDisconnect == 0*time.Nanosecond {
		return false
	}
	return true
}

// WaitClientStop uses the reschedule delay mechanism to block rescheduling until
// StopAfterClientDisconnect's block interval passes
func (a *Allocation) WaitClientStop() time.Time {
	tg := a.Job.LookupTaskGroup(a.TaskGroup)

	// An alloc can only be marked lost once, so use the first lost transition
	var t time.Time
	for _, s := range a.AllocStates {
		if s.Field == AllocStateFieldClientStatus &&
			s.Value == AllocClientStatusLost {
			t = s.Time
			break
		}
	}

	// On the first pass, the alloc hasn't been marked lost yet, and so we start
	// counting from now
	if t.IsZero() {
		t = time.Now().UTC()
	}

	// Find the max kill timeout
	kill := DefaultKillTimeout
	for _, t := range tg.Tasks {
		if t.KillTimeout > kill {
			kill = t.KillTimeout
		}
	}

	return t.Add(*tg.StopAfterClientDisconnect + kill)
}

// DisconnectTimeout uses the MaxClientDisconnect to compute when the allocation
// should transition to lost.
func (a *Allocation) DisconnectTimeout(now time.Time) time.Time {
	if a == nil || a.Job == nil {
		return now
	}

	tg := a.Job.LookupTaskGroup(a.TaskGroup)

	timeout := tg.MaxClientDisconnect

	if timeout == nil {
		return now
	}

	return now.Add(*timeout)
}

// SupportsDisconnectedClients determines whether both the server and the task group
// are configured to allow the allocation to reconnect after network connectivity
// has been lost and then restored.
func (a *Allocation) SupportsDisconnectedClients(serverSupportsDisconnectedClients bool) bool {
	if !serverSupportsDisconnectedClients {
		return false
	}

	if a.Job != nil {
		tg := a.Job.LookupTaskGroup(a.TaskGroup)
		if tg != nil {
			return tg.MaxClientDisconnect != nil
		}
	}

	return false
}

// NextDelay returns a duration after which the allocation can be rescheduled.
// It is calculated according to the delay function and previous reschedule attempts.
func (a *Allocation) NextDelay() time.Duration {
	policy := a.ReschedulePolicy()
	// Can be nil if the task group was updated to remove its reschedule policy
	if policy == nil {
		return 0
	}
	delayDur := policy.Delay
	if a.RescheduleTracker == nil || a.RescheduleTracker.Events == nil || len(a.RescheduleTracker.Events) == 0 {
		return delayDur
	}
	events := a.RescheduleTracker.Events
	switch policy.DelayFunction {
	case "exponential":
		delayDur = a.RescheduleTracker.Events[len(a.RescheduleTracker.Events)-1].Delay * 2
	case "fibonacci":
		if len(events) >= 2 {
			fibN1Delay := events[len(events)-1].Delay
			fibN2Delay := events[len(events)-2].Delay
			// Handle reset of delay ceiling which should cause
			// a new series to start
			if fibN2Delay == policy.MaxDelay && fibN1Delay == policy.Delay {
				delayDur = fibN1Delay
			} else {
				delayDur = fibN1Delay + fibN2Delay
			}
		}
	default:
		return delayDur
	}
	if policy.MaxDelay > 0 && delayDur > policy.MaxDelay {
		delayDur = policy.MaxDelay
		// check if delay needs to be reset

		lastRescheduleEvent := a.RescheduleTracker.Events[len(a.RescheduleTracker.Events)-1]
		timeDiff := a.LastEventTime().UTC().UnixNano() - lastRescheduleEvent.RescheduleTime
		if timeDiff > delayDur.Nanoseconds() {
			delayDur = policy.Delay
		}

	}

	return delayDur
}

// Terminated returns if the allocation is in a terminal state on a client.
func (a *Allocation) Terminated() bool {
	if a.ClientStatus == AllocClientStatusFailed ||
		a.ClientStatus == AllocClientStatusComplete ||
		a.ClientStatus == AllocClientStatusLost {
		return true
	}
	return false
}

// SetStop updates the allocation in place to a DesiredStatus stop, with the ClientStatus
func (a *Allocation) SetStop(clientStatus, clientDesc string) {
	a.DesiredStatus = AllocDesiredStatusStop
	a.ClientStatus = clientStatus
	a.ClientDescription = clientDesc
	a.AppendState(AllocStateFieldClientStatus, clientStatus)
}

// AppendState creates and appends an AllocState entry recording the time of the state
// transition. Used to mark the transition to lost
func (a *Allocation) AppendState(field AllocStateField, value string) {
	a.AllocStates = append(a.AllocStates, &AllocState{
		Field: field,
		Value: value,
		Time:  time.Now().UTC(),
	})
}

// RanSuccessfully returns whether the client has ran the allocation and all
// tasks finished successfully. Critically this function returns whether the
// allocation has ran to completion and not just that the alloc has converged to
// its desired state. That is to say that a batch allocation must have finished
// with exit code 0 on all task groups. This doesn't really have meaning on a
// non-batch allocation because a service and system allocation should not
// finish.
func (a *Allocation) RanSuccessfully() bool {
	// Handle the case the client hasn't started the allocation.
	if len(a.TaskStates) == 0 {
		return false
	}

	// Check to see if all the tasks finished successfully in the allocation
	allSuccess := true
	for _, state := range a.TaskStates {
		allSuccess = allSuccess && state.Successful()
	}

	return allSuccess
}

// ShouldMigrate returns if the allocation needs data migration
func (a *Allocation) ShouldMigrate() bool {
	if a.PreviousAllocation == "" {
		return false
	}

	if a.DesiredStatus == AllocDesiredStatusStop || a.DesiredStatus == AllocDesiredStatusEvict {
		return false
	}

	tg := a.Job.LookupTaskGroup(a.TaskGroup)

	// if the task group is nil or the ephemeral disk block isn't present then
	// we won't migrate
	if tg == nil || tg.EphemeralDisk == nil {
		return false
	}

	// We won't migrate any data is the user hasn't enabled migration or the
	// disk is not marked as sticky
	if !tg.EphemeralDisk.Migrate || !tg.EphemeralDisk.Sticky {
		return false
	}

	return true
}

// SetEventDisplayMessages populates the display message if its not already set,
// a temporary fix to handle old allocations that don't have it.
// This method will be removed in a future release.
func (a *Allocation) SetEventDisplayMessages() {
	setDisplayMsg(a.TaskStates)
}

// ComparableResources returns the resources on the allocation
// handling upgrade paths. After 0.11 calls to this should be replaced with:
// alloc.AllocatedResources.Comparable()
//
// COMPAT(0.11): Remove in 0.11
func (a *Allocation) ComparableResources() *ComparableResources {
	// Alloc already has 0.9+ behavior
	if a.AllocatedResources != nil {
		return a.AllocatedResources.Comparable()
	}

	var resources *Resources
	if a.Resources != nil {
		resources = a.Resources
	} else if a.TaskResources != nil {
		resources = new(Resources)
		resources.Add(a.SharedResources)
		for _, taskResource := range a.TaskResources {
			resources.Add(taskResource)
		}
	}

	// Upgrade path
	return &ComparableResources{
		Flattened: AllocatedTaskResources{
			Cpu: AllocatedCpuResources{
				CpuShares: int64(resources.CPU),
			},
			Memory: AllocatedMemoryResources{
				MemoryMB:    int64(resources.MemoryMB),
				MemoryMaxMB: int64(resources.MemoryMaxMB),
			},
			Networks: resources.Networks,
		},
		Shared: AllocatedSharedResources{
			DiskMB: int64(resources.DiskMB),
		},
	}
}

// LookupTask by name from the Allocation. Returns nil if the Job is not set, the
// TaskGroup does not exist, or the task name cannot be found.
func (a *Allocation) LookupTask(name string) *Task {
	if a.Job == nil {
		return nil
	}

	tg := a.Job.LookupTaskGroup(a.TaskGroup)
	if tg == nil {
		return nil
	}

	return tg.LookupTask(name)
}

// Stub returns a list stub for the allocation
func (a *Allocation) Stub(fields *AllocStubFields) *AllocListStub {
	s := &AllocListStub{
		ID:                    a.ID,
		EvalID:                a.EvalID,
		Name:                  a.Name,
		Namespace:             a.Namespace,
		NodeID:                a.NodeID,
		NodeName:              a.NodeName,
		JobID:                 a.JobID,
		JobType:               a.Job.Type,
		JobVersion:            a.Job.Version,
		TaskGroup:             a.TaskGroup,
		DesiredStatus:         a.DesiredStatus,
		DesiredDescription:    a.DesiredDescription,
		ClientStatus:          a.ClientStatus,
		ClientDescription:     a.ClientDescription,
		DesiredTransition:     a.DesiredTransition,
		TaskStates:            a.TaskStates,
		DeploymentStatus:      a.DeploymentStatus,
		FollowupEvalID:        a.FollowupEvalID,
		RescheduleTracker:     a.RescheduleTracker,
		PreemptedAllocations:  a.PreemptedAllocations,
		PreemptedByAllocation: a.PreemptedByAllocation,
		CreateIndex:           a.CreateIndex,
		ModifyIndex:           a.ModifyIndex,
		CreateTime:            a.CreateTime,
		ModifyTime:            a.ModifyTime,
	}

	if fields != nil {
		if fields.Resources {
			s.AllocatedResources = a.AllocatedResources
		}
		if !fields.TaskStates {
			s.TaskStates = nil
		}
	}

	return s
}

// AllocationDiff converts an Allocation type to an AllocationDiff type
// If at any time, modification are made to AllocationDiff so that an
// Allocation can no longer be safely converted to AllocationDiff,
// this method should be changed accordingly.
func (a *Allocation) AllocationDiff() *AllocationDiff {
	return (*AllocationDiff)(a)
}

// Expired determines whether an allocation has exceeded its MaxClientDisonnect
// duration relative to the passed time stamp.
func (a *Allocation) Expired(now time.Time) bool {
	if a == nil || a.Job == nil {
		return false
	}

	// If alloc is not Unknown it cannot be expired.
	if a.ClientStatus != AllocClientStatusUnknown {
		return false
	}

	lastUnknown := a.LastUnknown()
	if lastUnknown.IsZero() {
		return false
	}

	tg := a.Job.LookupTaskGroup(a.TaskGroup)
	if tg == nil {
		return false
	}

	if tg.MaxClientDisconnect == nil {
		return false
	}

	expiry := lastUnknown.Add(*tg.MaxClientDisconnect)
	return now.UTC().After(expiry) || now.UTC().Equal(expiry)
}

// LastUnknown returns the timestamp for the last time the allocation
// transitioned into the unknown client status.
func (a *Allocation) LastUnknown() time.Time {
	var lastUnknown time.Time

	for _, s := range a.AllocStates {
		if s.Field == AllocStateFieldClientStatus &&
			s.Value == AllocClientStatusUnknown {
			if lastUnknown.IsZero() || lastUnknown.Before(s.Time) {
				lastUnknown = s.Time
			}
		}
	}

	return lastUnknown.UTC()
}

// Reconnected determines whether a reconnect event has occurred for any task
// and whether that event occurred within the allowable duration specified by MaxClientDisconnect.
func (a *Allocation) Reconnected() (bool, bool) {
	var lastReconnect time.Time
	for _, taskState := range a.TaskStates {
		for _, taskEvent := range taskState.Events {
			if taskEvent.Type != TaskClientReconnected {
				continue
			}
			eventTime := time.Unix(0, taskEvent.Time).UTC()
			if lastReconnect.IsZero() || lastReconnect.Before(eventTime) {
				lastReconnect = eventTime
			}
		}
	}

	if lastReconnect.IsZero() {
		return false, false
	}

	return true, a.Expired(lastReconnect)
}

func (a *Allocation) ToIdentityClaims(job *Job) *IdentityClaims {
	now := jwt.NewNumericDate(time.Now().UTC())
	claims := &IdentityClaims{
		Namespace:    a.Namespace,
		JobID:        a.JobID,
		AllocationID: a.ID,
		RegisteredClaims: jwt.RegisteredClaims{
			// TODO: in Nomad 1.5.0 we'll have a refresh loop to
			// prevent allocation identities from expiring before the
			// allocation is terminal. Once that's implemented, add an
			// ExpiresAt here ExpiresAt: &jwt.NumericDate{},
			NotBefore: now,
			IssuedAt:  now,
		},
	}
	if job != nil && job.ParentID != "" {
		claims.JobID = job.ParentID
	}
	return claims
}

func (a *Allocation) ToTaskIdentityClaims(job *Job, taskName string) *IdentityClaims {
	claims := a.ToIdentityClaims(job)
	if claims != nil {
		claims.TaskName = taskName
	}
	return claims
}

// IdentityClaims are the input to a JWT identifying a workload. It
// should never be serialized to msgpack unsigned.
type IdentityClaims struct {
	Namespace    string `json:"nomad_namespace"`
	JobID        string `json:"nomad_job_id"`
	AllocationID string `json:"nomad_allocation_id"`
	TaskName     string `json:"nomad_task"`

	jwt.RegisteredClaims
}

// AllocationDiff is another named type for Allocation (to use the same fields),
// which is used to represent the delta for an Allocation. If you need a method
// defined on the al
type AllocationDiff Allocation

// AllocListStub is used to return a subset of alloc information
type AllocListStub struct {
	ID                    string
	EvalID                string
	Name                  string
	Namespace             string
	NodeID                string
	NodeName              string
	JobID                 string
	JobType               string
	JobVersion            uint64
	TaskGroup             string
	AllocatedResources    *AllocatedResources `json:",omitempty"`
	DesiredStatus         string
	DesiredDescription    string
	ClientStatus          string
	ClientDescription     string
	DesiredTransition     DesiredTransition
	TaskStates            map[string]*TaskState
	DeploymentStatus      *AllocDeploymentStatus
	FollowupEvalID        string
	RescheduleTracker     *RescheduleTracker
	PreemptedAllocations  []string
	PreemptedByAllocation string
	CreateIndex           uint64
	ModifyIndex           uint64
	CreateTime            int64
	ModifyTime            int64
}

// SetEventDisplayMessages populates the display message if its not already
// set, a temporary fix to handle old allocations that don't have it. This
// method will be removed in a future release.
func (a *AllocListStub) SetEventDisplayMessages() {
	setDisplayMsg(a.TaskStates)
}

func setDisplayMsg(taskStates map[string]*TaskState) {
	for _, taskState := range taskStates {
		for _, event := range taskState.Events {
			event.PopulateEventDisplayMessage()
		}
	}
}

// AllocStubFields defines which fields are included in the AllocListStub.
type AllocStubFields struct {
	// Resources includes resource-related fields if true.
	Resources bool

	// TaskStates removes the TaskStates field if false (default is to
	// include TaskStates).
	TaskStates bool
}

func NewAllocStubFields() *AllocStubFields {
	return &AllocStubFields{
		// Maintain backward compatibility by retaining task states by
		// default.
		TaskStates: true,
	}
}

// AllocMetric is used to track various metrics while attempting
// to make an allocation. These are used to debug a job, or to better
// understand the pressure within the system.
type AllocMetric struct {
	// NodesEvaluated is the number of nodes that were evaluated
	NodesEvaluated int

	// NodesFiltered is the number of nodes filtered due to a constraint
	NodesFiltered int

	// NodesAvailable is the number of nodes available for evaluation per DC.
	NodesAvailable map[string]int

	// ClassFiltered is the number of nodes filtered by class
	ClassFiltered map[string]int

	// ConstraintFiltered is the number of failures caused by constraint
	ConstraintFiltered map[string]int

	// NodesExhausted is the number of nodes skipped due to being
	// exhausted of at least one resource
	NodesExhausted int

	// ClassExhausted is the number of nodes exhausted by class
	ClassExhausted map[string]int

	// DimensionExhausted provides the count by dimension or reason
	DimensionExhausted map[string]int

	// QuotaExhausted provides the exhausted dimensions
	QuotaExhausted []string

	// ResourcesExhausted provides the amount of resources exhausted by task
	// during the allocation placement
	ResourcesExhausted map[string]*Resources

	// Scores is the scores of the final few nodes remaining
	// for placement. The top score is typically selected.
	// Deprecated: Replaced by ScoreMetaData in Nomad 0.9
	Scores map[string]float64

	// ScoreMetaData is a slice of top scoring nodes displayed in the CLI
	ScoreMetaData []*NodeScoreMeta

	// nodeScoreMeta is used to keep scores for a single node id. It is cleared out after
	// we receive normalized score during the last step of the scoring stack.
	nodeScoreMeta *NodeScoreMeta

	// topScores is used to maintain a heap of the top K nodes with
	// the highest normalized score
	topScores *kheap.ScoreHeap

	// AllocationTime is a measure of how long the allocation
	// attempt took. This can affect performance and SLAs.
	AllocationTime time.Duration

	// CoalescedFailures indicates the number of other
	// allocations that were coalesced into this failed allocation.
	// This is to prevent creating many failed allocations for a
	// single task group.
	CoalescedFailures int
}

func (a *AllocMetric) Copy() *AllocMetric {
	if a == nil {
		return nil
	}
	na := new(AllocMetric)
	*na = *a
	na.NodesAvailable = helper.CopyMapStringInt(na.NodesAvailable)
	na.ClassFiltered = helper.CopyMapStringInt(na.ClassFiltered)
	na.ConstraintFiltered = helper.CopyMapStringInt(na.ConstraintFiltered)
	na.ClassExhausted = helper.CopyMapStringInt(na.ClassExhausted)
	na.DimensionExhausted = helper.CopyMapStringInt(na.DimensionExhausted)
	na.QuotaExhausted = helper.CopySliceString(na.QuotaExhausted)
	na.Scores = helper.CopyMapStringFloat64(na.Scores)
	na.ScoreMetaData = CopySliceNodeScoreMeta(na.ScoreMetaData)
	return na
}

func (a *AllocMetric) EvaluateNode() {
	a.NodesEvaluated += 1
}

func (a *AllocMetric) FilterNode(node *Node, constraint string) {
	a.NodesFiltered += 1
	if node != nil && node.NodeClass != "" {
		if a.ClassFiltered == nil {
			a.ClassFiltered = make(map[string]int)
		}
		a.ClassFiltered[node.NodeClass] += 1
	}
	if constraint != "" {
		if a.ConstraintFiltered == nil {
			a.ConstraintFiltered = make(map[string]int)
		}
		a.ConstraintFiltered[constraint] += 1
	}
}

func (a *AllocMetric) ExhaustedNode(node *Node, dimension string) {
	a.NodesExhausted += 1
	if node != nil && node.NodeClass != "" {
		if a.ClassExhausted == nil {
			a.ClassExhausted = make(map[string]int)
		}
		a.ClassExhausted[node.NodeClass] += 1
	}
	if dimension != "" {
		if a.DimensionExhausted == nil {
			a.DimensionExhausted = make(map[string]int)
		}
		a.DimensionExhausted[dimension] += 1
	}
}

func (a *AllocMetric) ExhaustQuota(dimensions []string) {
	if a.QuotaExhausted == nil {
		a.QuotaExhausted = make([]string, 0, len(dimensions))
	}

	a.QuotaExhausted = append(a.QuotaExhausted, dimensions...)
}

// ExhaustResources updates the amount of resources exhausted for the
// allocation because of the given task group.
func (a *AllocMetric) ExhaustResources(tg *TaskGroup) {
	if a.DimensionExhausted == nil {
		return
	}

	if a.ResourcesExhausted == nil {
		a.ResourcesExhausted = make(map[string]*Resources)
	}

	for _, t := range tg.Tasks {
		exhaustedResources := a.ResourcesExhausted[t.Name]
		if exhaustedResources == nil {
			exhaustedResources = &Resources{}
		}

		if a.DimensionExhausted["memory"] > 0 {
			exhaustedResources.MemoryMB += t.Resources.MemoryMB
		}

		if a.DimensionExhausted["cpu"] > 0 {
			exhaustedResources.CPU += t.Resources.CPU
		}

		a.ResourcesExhausted[t.Name] = exhaustedResources
	}
}

// ScoreNode is used to gather top K scoring nodes in a heap
func (a *AllocMetric) ScoreNode(node *Node, name string, score float64) {
	// Create nodeScoreMeta lazily if its the first time or if its a new node
	if a.nodeScoreMeta == nil || a.nodeScoreMeta.NodeID != node.ID {
		a.nodeScoreMeta = &NodeScoreMeta{
			NodeID: node.ID,
			Scores: make(map[string]float64),
		}
	}
	if name == NormScorerName {
		a.nodeScoreMeta.NormScore = score
		// Once we have the normalized score we can push to the heap
		// that tracks top K by normalized score

		// Create the heap if its not there already
		if a.topScores == nil {
			a.topScores = kheap.NewScoreHeap(MaxRetainedNodeScores)
		}
		heap.Push(a.topScores, a.nodeScoreMeta)

		// Clear out this entry because its now in the heap
		a.nodeScoreMeta = nil
	} else {
		a.nodeScoreMeta.Scores[name] = score
	}
}

// PopulateScoreMetaData populates a map of scorer to scoring metadata
// The map is populated by popping elements from a heap of top K scores
// maintained per scorer
func (a *AllocMetric) PopulateScoreMetaData() {
	if a.topScores == nil {
		return
	}

	if a.ScoreMetaData == nil {
		a.ScoreMetaData = make([]*NodeScoreMeta, a.topScores.Len())
	}
	heapItems := a.topScores.GetItemsReverse()
	for i, item := range heapItems {
		a.ScoreMetaData[i] = item.(*NodeScoreMeta)
	}
}

// MaxNormScore returns the ScoreMetaData entry with the highest normalized
// score.
func (a *AllocMetric) MaxNormScore() *NodeScoreMeta {
	if a == nil || len(a.ScoreMetaData) == 0 {
		return nil
	}
	return a.ScoreMetaData[0]
}

// NodeScoreMeta captures scoring meta data derived from
// different scoring factors.
type NodeScoreMeta struct {
	NodeID    string
	Scores    map[string]float64
	NormScore float64
}

func (s *NodeScoreMeta) Copy() *NodeScoreMeta {
	if s == nil {
		return nil
	}
	ns := new(NodeScoreMeta)
	*ns = *s
	return ns
}

func (s *NodeScoreMeta) String() string {
	return fmt.Sprintf("%s %f %v", s.NodeID, s.NormScore, s.Scores)
}

func (s *NodeScoreMeta) Score() float64 {
	return s.NormScore
}

func (s *NodeScoreMeta) Data() interface{} {
	return s
}

// AllocNetworkStatus captures the status of an allocation's network during runtime.
// Depending on the network mode, an allocation's address may need to be known to other
// systems in Nomad such as service registration.
type AllocNetworkStatus struct {
	InterfaceName string
	Address       string
	DNS           *DNSConfig
}

func (a *AllocNetworkStatus) Copy() *AllocNetworkStatus {
	if a == nil {
		return nil
	}
	return &AllocNetworkStatus{
		InterfaceName: a.InterfaceName,
		Address:       a.Address,
		DNS:           a.DNS.Copy(),
	}
}

// NetworkStatus is an interface satisfied by alloc runner, for acquiring the
// network status of an allocation.
type NetworkStatus interface {
	NetworkStatus() *AllocNetworkStatus
}

// AllocDeploymentStatus captures the status of the allocation as part of the
// deployment. This can include things like if the allocation has been marked as
// healthy.
type AllocDeploymentStatus struct {
	// Healthy marks whether the allocation has been marked healthy or unhealthy
	// as part of a deployment. It can be unset if it has neither been marked
	// healthy or unhealthy.
	Healthy *bool

	// Timestamp is the time at which the health status was set.
	Timestamp time.Time

	// Canary marks whether the allocation is a canary or not. A canary that has
	// been promoted will have this field set to false.
	Canary bool

	// ModifyIndex is the raft index in which the deployment status was last
	// changed.
	ModifyIndex uint64
}

// HasHealth returns true if the allocation has its health set.
func (a *AllocDeploymentStatus) HasHealth() bool {
	return a != nil && a.Healthy != nil
}

// IsHealthy returns if the allocation is marked as healthy as part of a
// deployment
func (a *AllocDeploymentStatus) IsHealthy() bool {
	if a == nil {
		return false
	}

	return a.Healthy != nil && *a.Healthy
}

// IsUnhealthy returns if the allocation is marked as unhealthy as part of a
// deployment
func (a *AllocDeploymentStatus) IsUnhealthy() bool {
	if a == nil {
		return false
	}

	return a.Healthy != nil && !*a.Healthy
}

// IsCanary returns if the allocation is marked as a canary
func (a *AllocDeploymentStatus) IsCanary() bool {
	if a == nil {
		return false
	}

	return a.Canary
}

func (a *AllocDeploymentStatus) Copy() *AllocDeploymentStatus {
	if a == nil {
		return nil
	}

	c := new(AllocDeploymentStatus)
	*c = *a

	if a.Healthy != nil {
		c.Healthy = helper.BoolToPtr(*a.Healthy)
	}

	return c
}

const (
	EvalStatusBlocked   = "blocked"
	EvalStatusPending   = "pending"
	EvalStatusComplete  = "complete"
	EvalStatusFailed    = "failed"
	EvalStatusCancelled = "canceled"
)

const (
	EvalTriggerJobRegister          = "job-register"
	EvalTriggerJobDeregister        = "job-deregister"
	EvalTriggerPeriodicJob          = "periodic-job"
	EvalTriggerNodeDrain            = "node-drain"
	EvalTriggerNodeUpdate           = "node-update"
	EvalTriggerAllocStop            = "alloc-stop"
	EvalTriggerScheduled            = "scheduled"
	EvalTriggerRollingUpdate        = "rolling-update"
	EvalTriggerDeploymentWatcher    = "deployment-watcher"
	EvalTriggerFailedFollowUp       = "failed-follow-up"
	EvalTriggerMaxPlans             = "max-plan-attempts"
	EvalTriggerRetryFailedAlloc     = "alloc-failure"
	EvalTriggerQueuedAllocs         = "queued-allocs"
	EvalTriggerPreemption           = "preemption"
	EvalTriggerScaling              = "job-scaling"
	EvalTriggerMaxDisconnectTimeout = "max-disconnect-timeout"
	EvalTriggerReconnect            = "reconnect"
)

const (
	// CoreJobEvalGC is used for the garbage collection of evaluations
	// and allocations. We periodically scan evaluations in a terminal state,
	// in which all the corresponding allocations are also terminal. We
	// delete these out of the system to bound the state.
	CoreJobEvalGC = "eval-gc"

	// CoreJobNodeGC is used for the garbage collection of failed nodes.
	// We periodically scan nodes in a terminal state, and if they have no
	// corresponding allocations we delete these out of the system.
	CoreJobNodeGC = "node-gc"

	// CoreJobJobGC is used for the garbage collection of eligible jobs. We
	// periodically scan garbage collectible jobs and check if both their
	// evaluations and allocations are terminal. If so, we delete these out of
	// the system.
	CoreJobJobGC = "job-gc"

	// CoreJobDeploymentGC is used for the garbage collection of eligible
	// deployments. We periodically scan garbage collectible deployments and
	// check if they are terminal. If so, we delete these out of the system.
	CoreJobDeploymentGC = "deployment-gc"

	// CoreJobCSIVolumeClaimGC is use for the garbage collection of CSI
	// volume claims. We periodically scan volumes to see if no allocs are
	// claiming them. If so, we unclaim the volume.
	CoreJobCSIVolumeClaimGC = "csi-volume-claim-gc"

	// CoreJobCSIPluginGC is use for the garbage collection of CSI plugins.
	// We periodically scan plugins to see if they have no associated volumes
	// or allocs running them. If so, we delete the plugin.
	CoreJobCSIPluginGC = "csi-plugin-gc"

	// CoreJobOneTimeTokenGC is use for the garbage collection of one-time
	// tokens. We periodically scan for expired tokens and delete them.
	CoreJobOneTimeTokenGC = "one-time-token-gc"

<<<<<<< HEAD
	// CoreJobLocalTokenExpiredGC is used for the garbage collection of
	// expired local ACL tokens. We periodically scan for expired tokens and
	// delete them.
	CoreJobLocalTokenExpiredGC = "local-token-expired-gc"

	// CoreJobGlobalTokenExpiredGC is used for the garbage collection of
	// expired global ACL tokens. We periodically scan for expired tokens and
	// delete them.
	CoreJobGlobalTokenExpiredGC = "global-token-expired-gc"
=======
	// CoreJobRootKeyRotateGC is used for periodic key rotation and
	// garbage collection of unused encryption keys.
	CoreJobRootKeyRotateOrGC = "root-key-rotate-gc"

	// CoreJobSecureVariablesRekey is used to fully rotate the
	// encryption keys for secure variables by decrypting all secure
	// variables and re-encrypting them with the active key
	CoreJobSecureVariablesRekey = "secure-variables-rekey"
>>>>>>> a095225b

	// CoreJobForceGC is used to force garbage collection of all GCable objects.
	CoreJobForceGC = "force-gc"
)

// Evaluation is used anytime we need to apply business logic as a result
// of a change to our desired state (job specification) or the emergent state
// (registered nodes). When the inputs change, we need to "evaluate" them,
// potentially taking action (allocation of work) or doing nothing if the state
// of the world does not require it.
type Evaluation struct {
	// msgpack omit empty fields during serialization
	_struct bool `codec:",omitempty"` // nolint: structcheck

	// ID is a randomly generated UUID used for this evaluation. This
	// is assigned upon the creation of the evaluation.
	ID string

	// Namespace is the namespace the evaluation is created in
	Namespace string

	// Priority is used to control scheduling importance and if this job
	// can preempt other jobs.
	Priority int

	// Type is used to control which schedulers are available to handle
	// this evaluation.
	Type string

	// TriggeredBy is used to give some insight into why this Eval
	// was created. (Job change, node failure, alloc failure, etc).
	TriggeredBy string

	// JobID is the job this evaluation is scoped to. Evaluations cannot
	// be run in parallel for a given JobID, so we serialize on this.
	JobID string

	// JobModifyIndex is the modify index of the job at the time
	// the evaluation was created
	JobModifyIndex uint64

	// NodeID is the node that was affected triggering the evaluation.
	NodeID string

	// NodeModifyIndex is the modify index of the node at the time
	// the evaluation was created
	NodeModifyIndex uint64

	// DeploymentID is the ID of the deployment that triggered the evaluation.
	DeploymentID string

	// Status of the evaluation
	Status string

	// StatusDescription is meant to provide more human useful information
	StatusDescription string

	// Wait is a minimum wait time for running the eval. This is used to
	// support a rolling upgrade in versions prior to 0.7.0
	// Deprecated
	Wait time.Duration

	// WaitUntil is the time when this eval should be run. This is used to
	// supported delayed rescheduling of failed allocations, and delayed
	// stopping of allocations that are configured with max_client_disconnect.
	WaitUntil time.Time

	// NextEval is the evaluation ID for the eval created to do a followup.
	// This is used to support rolling upgrades and failed-follow-up evals, where
	// we need a chain of evaluations.
	NextEval string

	// PreviousEval is the evaluation ID for the eval creating this one to do a followup.
	// This is used to support rolling upgrades and failed-follow-up evals, where
	// we need a chain of evaluations.
	PreviousEval string

	// BlockedEval is the evaluation ID for a created blocked eval. A
	// blocked eval will be created if all allocations could not be placed due
	// to constraints or lacking resources.
	BlockedEval string

	// RelatedEvals is a list of all the evaluations that are related (next,
	// previous, or blocked) to this one. It may be nil if not requested.
	RelatedEvals []*EvaluationStub

	// FailedTGAllocs are task groups which have allocations that could not be
	// made, but the metrics are persisted so that the user can use the feedback
	// to determine the cause.
	FailedTGAllocs map[string]*AllocMetric

	// ClassEligibility tracks computed node classes that have been explicitly
	// marked as eligible or ineligible.
	ClassEligibility map[string]bool

	// QuotaLimitReached marks whether a quota limit was reached for the
	// evaluation.
	QuotaLimitReached string

	// EscapedComputedClass marks whether the job has constraints that are not
	// captured by computed node classes.
	EscapedComputedClass bool

	// AnnotatePlan triggers the scheduler to provide additional annotations
	// during the evaluation. This should not be set during normal operations.
	AnnotatePlan bool

	// QueuedAllocations is the number of unplaced allocations at the time the
	// evaluation was processed. The map is keyed by Task Group names.
	QueuedAllocations map[string]int

	// LeaderACL provides the ACL token to when issuing RPCs back to the
	// leader. This will be a valid management token as long as the leader is
	// active. This should not ever be exposed via the API.
	LeaderACL string

	// SnapshotIndex is the Raft index of the snapshot used to process the
	// evaluation. The index will either be set when it has gone through the
	// scheduler or if a blocked evaluation is being created. The index is set
	// in this case so we can determine if an early unblocking is required since
	// capacity has changed since the evaluation was created. This can result in
	// the SnapshotIndex being less than the CreateIndex.
	SnapshotIndex uint64

	// Raft Indexes
	CreateIndex uint64
	ModifyIndex uint64

	CreateTime int64
	ModifyTime int64
}

type EvaluationStub struct {
	ID                string
	Namespace         string
	Priority          int
	Type              string
	TriggeredBy       string
	JobID             string
	NodeID            string
	DeploymentID      string
	Status            string
	StatusDescription string
	WaitUntil         time.Time
	NextEval          string
	PreviousEval      string
	BlockedEval       string
	CreateIndex       uint64
	ModifyIndex       uint64
	CreateTime        int64
	ModifyTime        int64
}

// GetID implements the IDGetter interface, required for pagination.
func (e *Evaluation) GetID() string {
	if e == nil {
		return ""
	}
	return e.ID
}

// GetNamespace implements the NamespaceGetter interface, required for pagination.
func (e *Evaluation) GetNamespace() string {
	if e == nil {
		return ""
	}
	return e.Namespace
}

// GetCreateIndex implements the CreateIndexGetter interface, required for
// pagination.
func (e *Evaluation) GetCreateIndex() uint64 {
	if e == nil {
		return 0
	}
	return e.CreateIndex
}

// TerminalStatus returns if the current status is terminal and
// will no longer transition.
func (e *Evaluation) TerminalStatus() bool {
	switch e.Status {
	case EvalStatusComplete, EvalStatusFailed, EvalStatusCancelled:
		return true
	default:
		return false
	}
}

func (e *Evaluation) GoString() string {
	return fmt.Sprintf("<Eval %q JobID: %q Namespace: %q>", e.ID, e.JobID, e.Namespace)
}

func (e *Evaluation) RelatedIDs() []string {
	if e == nil {
		return nil
	}

	ids := []string{e.NextEval, e.PreviousEval, e.BlockedEval}
	related := make([]string, 0, len(ids))

	for _, id := range ids {
		if id != "" {
			related = append(related, id)
		}
	}

	return related
}

func (e *Evaluation) Stub() *EvaluationStub {
	if e == nil {
		return nil
	}

	return &EvaluationStub{
		ID:                e.ID,
		Namespace:         e.Namespace,
		Priority:          e.Priority,
		Type:              e.Type,
		TriggeredBy:       e.TriggeredBy,
		JobID:             e.JobID,
		NodeID:            e.NodeID,
		DeploymentID:      e.DeploymentID,
		Status:            e.Status,
		StatusDescription: e.StatusDescription,
		WaitUntil:         e.WaitUntil,
		NextEval:          e.NextEval,
		PreviousEval:      e.PreviousEval,
		BlockedEval:       e.BlockedEval,
		CreateIndex:       e.CreateIndex,
		ModifyIndex:       e.ModifyIndex,
		CreateTime:        e.CreateTime,
		ModifyTime:        e.ModifyTime,
	}
}

func (e *Evaluation) Copy() *Evaluation {
	if e == nil {
		return nil
	}
	ne := new(Evaluation)
	*ne = *e

	// Copy ClassEligibility
	if e.ClassEligibility != nil {
		classes := make(map[string]bool, len(e.ClassEligibility))
		for class, elig := range e.ClassEligibility {
			classes[class] = elig
		}
		ne.ClassEligibility = classes
	}

	// Copy FailedTGAllocs
	if e.FailedTGAllocs != nil {
		failedTGs := make(map[string]*AllocMetric, len(e.FailedTGAllocs))
		for tg, metric := range e.FailedTGAllocs {
			failedTGs[tg] = metric.Copy()
		}
		ne.FailedTGAllocs = failedTGs
	}

	// Copy queued allocations
	if e.QueuedAllocations != nil {
		queuedAllocations := make(map[string]int, len(e.QueuedAllocations))
		for tg, num := range e.QueuedAllocations {
			queuedAllocations[tg] = num
		}
		ne.QueuedAllocations = queuedAllocations
	}

	return ne
}

// ShouldEnqueue checks if a given evaluation should be enqueued into the
// eval_broker
func (e *Evaluation) ShouldEnqueue() bool {
	switch e.Status {
	case EvalStatusPending:
		return true
	case EvalStatusComplete, EvalStatusFailed, EvalStatusBlocked, EvalStatusCancelled:
		return false
	default:
		panic(fmt.Sprintf("unhandled evaluation (%s) status %s", e.ID, e.Status))
	}
}

// ShouldBlock checks if a given evaluation should be entered into the blocked
// eval tracker.
func (e *Evaluation) ShouldBlock() bool {
	switch e.Status {
	case EvalStatusBlocked:
		return true
	case EvalStatusComplete, EvalStatusFailed, EvalStatusPending, EvalStatusCancelled:
		return false
	default:
		panic(fmt.Sprintf("unhandled evaluation (%s) status %s", e.ID, e.Status))
	}
}

// MakePlan is used to make a plan from the given evaluation
// for a given Job
func (e *Evaluation) MakePlan(j *Job) *Plan {
	p := &Plan{
		EvalID:          e.ID,
		Priority:        e.Priority,
		Job:             j,
		NodeUpdate:      make(map[string][]*Allocation),
		NodeAllocation:  make(map[string][]*Allocation),
		NodePreemptions: make(map[string][]*Allocation),
	}
	if j != nil {
		p.AllAtOnce = j.AllAtOnce
	}
	return p
}

// NextRollingEval creates an evaluation to followup this eval for rolling updates
func (e *Evaluation) NextRollingEval(wait time.Duration) *Evaluation {
	now := time.Now().UTC().UnixNano()
	return &Evaluation{
		ID:             uuid.Generate(),
		Namespace:      e.Namespace,
		Priority:       e.Priority,
		Type:           e.Type,
		TriggeredBy:    EvalTriggerRollingUpdate,
		JobID:          e.JobID,
		JobModifyIndex: e.JobModifyIndex,
		Status:         EvalStatusPending,
		Wait:           wait,
		PreviousEval:   e.ID,
		CreateTime:     now,
		ModifyTime:     now,
	}
}

// CreateBlockedEval creates a blocked evaluation to followup this eval to place any
// failed allocations. It takes the classes marked explicitly eligible or
// ineligible, whether the job has escaped computed node classes and whether the
// quota limit was reached.
func (e *Evaluation) CreateBlockedEval(classEligibility map[string]bool,
	escaped bool, quotaReached string, failedTGAllocs map[string]*AllocMetric) *Evaluation {
	now := time.Now().UTC().UnixNano()
	return &Evaluation{
		ID:                   uuid.Generate(),
		Namespace:            e.Namespace,
		Priority:             e.Priority,
		Type:                 e.Type,
		TriggeredBy:          EvalTriggerQueuedAllocs,
		JobID:                e.JobID,
		JobModifyIndex:       e.JobModifyIndex,
		Status:               EvalStatusBlocked,
		PreviousEval:         e.ID,
		FailedTGAllocs:       failedTGAllocs,
		ClassEligibility:     classEligibility,
		EscapedComputedClass: escaped,
		QuotaLimitReached:    quotaReached,
		CreateTime:           now,
		ModifyTime:           now,
	}
}

// CreateFailedFollowUpEval creates a follow up evaluation when the current one
// has been marked as failed because it has hit the delivery limit and will not
// be retried by the eval_broker. Callers should copy the created eval's ID to
// into the old eval's NextEval field.
func (e *Evaluation) CreateFailedFollowUpEval(wait time.Duration) *Evaluation {
	now := time.Now().UTC().UnixNano()
	return &Evaluation{
		ID:             uuid.Generate(),
		Namespace:      e.Namespace,
		Priority:       e.Priority,
		Type:           e.Type,
		TriggeredBy:    EvalTriggerFailedFollowUp,
		JobID:          e.JobID,
		JobModifyIndex: e.JobModifyIndex,
		Status:         EvalStatusPending,
		Wait:           wait,
		PreviousEval:   e.ID,
		CreateTime:     now,
		ModifyTime:     now,
	}
}

// UpdateModifyTime takes into account that clocks on different servers may be
// slightly out of sync. Even in case of a leader change, this method will
// guarantee that ModifyTime will always be after CreateTime.
func (e *Evaluation) UpdateModifyTime() {
	now := time.Now().UTC().UnixNano()
	if now <= e.CreateTime {
		e.ModifyTime = e.CreateTime + 1
	} else {
		e.ModifyTime = now
	}
}

// Plan is used to submit a commit plan for task allocations. These
// are submitted to the leader which verifies that resources have
// not been overcommitted before admitting the plan.
type Plan struct {
	// msgpack omit empty fields during serialization
	_struct bool `codec:",omitempty"` // nolint: structcheck

	// EvalID is the evaluation ID this plan is associated with
	EvalID string

	// EvalToken is used to prevent a split-brain processing of
	// an evaluation. There should only be a single scheduler running
	// an Eval at a time, but this could be violated after a leadership
	// transition. This unique token is used to reject plans that are
	// being submitted from a different leader.
	EvalToken string

	// Priority is the priority of the upstream job
	Priority int

	// AllAtOnce is used to control if incremental scheduling of task groups
	// is allowed or if we must do a gang scheduling of the entire job.
	// If this is false, a plan may be partially applied. Otherwise, the
	// entire plan must be able to make progress.
	AllAtOnce bool

	// Job is the parent job of all the allocations in the Plan.
	// Since a Plan only involves a single Job, we can reduce the size
	// of the plan by only including it once.
	Job *Job

	// NodeUpdate contains all the allocations to be stopped or evicted for
	// each node.
	NodeUpdate map[string][]*Allocation

	// NodeAllocation contains all the allocations for each node.
	// The evicts must be considered prior to the allocations.
	NodeAllocation map[string][]*Allocation

	// Annotations contains annotations by the scheduler to be used by operators
	// to understand the decisions made by the scheduler.
	Annotations *PlanAnnotations

	// Deployment is the deployment created or updated by the scheduler that
	// should be applied by the planner.
	Deployment *Deployment

	// DeploymentUpdates is a set of status updates to apply to the given
	// deployments. This allows the scheduler to cancel any unneeded deployment
	// because the job is stopped or the update block is removed.
	DeploymentUpdates []*DeploymentStatusUpdate

	// NodePreemptions is a map from node id to a set of allocations from other
	// lower priority jobs that are preempted. Preempted allocations are marked
	// as evicted.
	NodePreemptions map[string][]*Allocation

	// SnapshotIndex is the Raft index of the snapshot used to create the
	// Plan. The leader will wait to evaluate the plan until its StateStore
	// has reached at least this index.
	SnapshotIndex uint64
}

func (p *Plan) GoString() string {
	out := fmt.Sprintf("(eval %s", p.EvalID[:8])
	if p.Job != nil {
		out += fmt.Sprintf(", job %s", p.Job.ID)
	}
	if p.Deployment != nil {
		out += fmt.Sprintf(", deploy %s", p.Deployment.ID[:8])
	}
	if len(p.NodeUpdate) > 0 {
		out += ", NodeUpdates: "
		for node, allocs := range p.NodeUpdate {
			out += fmt.Sprintf("(node[%s]", node[:8])
			for _, alloc := range allocs {
				out += fmt.Sprintf(" (%s stop/evict)", alloc.ID[:8])
			}
			out += ")"
		}
	}
	if len(p.NodeAllocation) > 0 {
		out += ", NodeAllocations: "
		for node, allocs := range p.NodeAllocation {
			out += fmt.Sprintf("(node[%s]", node[:8])
			for _, alloc := range allocs {
				out += fmt.Sprintf(" (%s %s %s)",
					alloc.ID[:8], alloc.Name, alloc.DesiredStatus,
				)
			}
			out += ")"
		}
	}
	if len(p.NodePreemptions) > 0 {
		out += ", NodePreemptions: "
		for node, allocs := range p.NodePreemptions {
			out += fmt.Sprintf("(node[%s]", node[:8])
			for _, alloc := range allocs {
				out += fmt.Sprintf(" (%s %s %s)",
					alloc.ID[:8], alloc.Name, alloc.DesiredStatus,
				)
			}
			out += ")"
		}
	}
	if len(p.DeploymentUpdates) > 0 {
		out += ", DeploymentUpdates: "
		for _, dupdate := range p.DeploymentUpdates {
			out += fmt.Sprintf("(%s %s)",
				dupdate.DeploymentID[:8], dupdate.Status)
		}
	}
	if p.Annotations != nil {
		out += ", Annotations: "
		for tg, updates := range p.Annotations.DesiredTGUpdates {
			out += fmt.Sprintf("(update[%s] %v)", tg, updates)
		}
		for _, preempted := range p.Annotations.PreemptedAllocs {
			out += fmt.Sprintf("(preempt %s)", preempted.ID[:8])
		}
	}

	out += ")"
	return out
}

// AppendStoppedAlloc marks an allocation to be stopped. The clientStatus of the
// allocation may be optionally set by passing in a non-empty value.
func (p *Plan) AppendStoppedAlloc(alloc *Allocation, desiredDesc, clientStatus, followupEvalID string) {
	newAlloc := new(Allocation)
	*newAlloc = *alloc

	// If the job is not set in the plan we are deregistering a job so we
	// extract the job from the allocation.
	if p.Job == nil && newAlloc.Job != nil {
		p.Job = newAlloc.Job
	}

	// Normalize the job
	newAlloc.Job = nil

	// Strip the resources as it can be rebuilt.
	newAlloc.Resources = nil

	newAlloc.DesiredStatus = AllocDesiredStatusStop
	newAlloc.DesiredDescription = desiredDesc

	if clientStatus != "" {
		newAlloc.ClientStatus = clientStatus
	}

	newAlloc.AppendState(AllocStateFieldClientStatus, clientStatus)

	if followupEvalID != "" {
		newAlloc.FollowupEvalID = followupEvalID
	}

	node := alloc.NodeID
	existing := p.NodeUpdate[node]
	p.NodeUpdate[node] = append(existing, newAlloc)
}

// AppendPreemptedAlloc is used to append an allocation that's being preempted to the plan.
// To minimize the size of the plan, this only sets a minimal set of fields in the allocation
func (p *Plan) AppendPreemptedAlloc(alloc *Allocation, preemptingAllocID string) {
	newAlloc := &Allocation{}
	newAlloc.ID = alloc.ID
	newAlloc.JobID = alloc.JobID
	newAlloc.Namespace = alloc.Namespace
	newAlloc.DesiredStatus = AllocDesiredStatusEvict
	newAlloc.PreemptedByAllocation = preemptingAllocID

	desiredDesc := fmt.Sprintf("Preempted by alloc ID %v", preemptingAllocID)
	newAlloc.DesiredDescription = desiredDesc

	// TaskResources are needed by the plan applier to check if allocations fit
	// after removing preempted allocations
	if alloc.AllocatedResources != nil {
		newAlloc.AllocatedResources = alloc.AllocatedResources
	} else {
		// COMPAT Remove in version 0.11
		newAlloc.TaskResources = alloc.TaskResources
		newAlloc.SharedResources = alloc.SharedResources
	}

	// Append this alloc to slice for this node
	node := alloc.NodeID
	existing := p.NodePreemptions[node]
	p.NodePreemptions[node] = append(existing, newAlloc)
}

// AppendUnknownAlloc marks an allocation as unknown.
func (p *Plan) AppendUnknownAlloc(alloc *Allocation) {
	// Strip the resources as they can be rebuilt.
	alloc.Resources = nil

	existing := p.NodeAllocation[alloc.NodeID]
	p.NodeAllocation[alloc.NodeID] = append(existing, alloc)
}

func (p *Plan) PopUpdate(alloc *Allocation) {
	existing := p.NodeUpdate[alloc.NodeID]
	n := len(existing)
	if n > 0 && existing[n-1].ID == alloc.ID {
		existing = existing[:n-1]
		if len(existing) > 0 {
			p.NodeUpdate[alloc.NodeID] = existing
		} else {
			delete(p.NodeUpdate, alloc.NodeID)
		}
	}
}

// AppendAlloc appends the alloc to the plan allocations.
// Uses the passed job if explicitly passed, otherwise
// it is assumed the alloc will use the plan Job version.
func (p *Plan) AppendAlloc(alloc *Allocation, job *Job) {
	node := alloc.NodeID
	existing := p.NodeAllocation[node]

	alloc.Job = job

	p.NodeAllocation[node] = append(existing, alloc)
}

// IsNoOp checks if this plan would do nothing
func (p *Plan) IsNoOp() bool {
	return len(p.NodeUpdate) == 0 &&
		len(p.NodeAllocation) == 0 &&
		p.Deployment == nil &&
		len(p.DeploymentUpdates) == 0
}

// NormalizeAllocations normalizes allocations to remove fields that can
// be fetched from the MemDB instead of sending over the wire
func (p *Plan) NormalizeAllocations() {
	for _, allocs := range p.NodeUpdate {
		for i, alloc := range allocs {
			allocs[i] = &Allocation{
				ID:                 alloc.ID,
				DesiredDescription: alloc.DesiredDescription,
				ClientStatus:       alloc.ClientStatus,
				FollowupEvalID:     alloc.FollowupEvalID,
			}
		}
	}

	for _, allocs := range p.NodePreemptions {
		for i, alloc := range allocs {
			allocs[i] = &Allocation{
				ID:                    alloc.ID,
				PreemptedByAllocation: alloc.PreemptedByAllocation,
			}
		}
	}
}

// PlanResult is the result of a plan submitted to the leader.
type PlanResult struct {
	// NodeUpdate contains all the evictions and stops that were committed.
	NodeUpdate map[string][]*Allocation

	// NodeAllocation contains all the allocations that were committed.
	NodeAllocation map[string][]*Allocation

	// Deployment is the deployment that was committed.
	Deployment *Deployment

	// DeploymentUpdates is the set of deployment updates that were committed.
	DeploymentUpdates []*DeploymentStatusUpdate

	// NodePreemptions is a map from node id to a set of allocations from other
	// lower priority jobs that are preempted. Preempted allocations are marked
	// as stopped.
	NodePreemptions map[string][]*Allocation

	// RejectedNodes are nodes the scheduler worker has rejected placements for
	// and should be considered for ineligibility by the plan applier to avoid
	// retrying them repeatedly.
	RejectedNodes []string

	// IneligibleNodes are nodes the plan applier has repeatedly rejected
	// placements for and should therefore be considered ineligible by workers
	// to avoid retrying them repeatedly.
	IneligibleNodes []string

	// RefreshIndex is the index the worker should refresh state up to.
	// This allows all evictions and allocations to be materialized.
	// If any allocations were rejected due to stale data (node state,
	// over committed) this can be used to force a worker refresh.
	RefreshIndex uint64

	// AllocIndex is the Raft index in which the evictions and
	// allocations took place. This is used for the write index.
	AllocIndex uint64
}

// IsNoOp checks if this plan result would do nothing
func (p *PlanResult) IsNoOp() bool {
	return len(p.IneligibleNodes) == 0 && len(p.NodeUpdate) == 0 &&
		len(p.NodeAllocation) == 0 && len(p.DeploymentUpdates) == 0 &&
		p.Deployment == nil
}

// FullCommit is used to check if all the allocations in a plan
// were committed as part of the result. Returns if there was
// a match, and the number of expected and actual allocations.
func (p *PlanResult) FullCommit(plan *Plan) (bool, int, int) {
	expected := 0
	actual := 0
	for name, allocList := range plan.NodeAllocation {
		didAlloc := p.NodeAllocation[name]
		expected += len(allocList)
		actual += len(didAlloc)
	}
	return actual == expected, expected, actual
}

// PlanAnnotations holds annotations made by the scheduler to give further debug
// information to operators.
type PlanAnnotations struct {
	// DesiredTGUpdates is the set of desired updates per task group.
	DesiredTGUpdates map[string]*DesiredUpdates

	// PreemptedAllocs is the set of allocations to be preempted to make the placement successful.
	PreemptedAllocs []*AllocListStub
}

// DesiredUpdates is the set of changes the scheduler would like to make given
// sufficient resources and cluster capacity.
type DesiredUpdates struct {
	Ignore            uint64
	Place             uint64
	Migrate           uint64
	Stop              uint64
	InPlaceUpdate     uint64
	DestructiveUpdate uint64
	Canary            uint64
	Preemptions       uint64
}

func (d *DesiredUpdates) GoString() string {
	return fmt.Sprintf("(place %d) (inplace %d) (destructive %d) (stop %d) (migrate %d) (ignore %d) (canary %d)",
		d.Place, d.InPlaceUpdate, d.DestructiveUpdate, d.Stop, d.Migrate, d.Ignore, d.Canary)
}

// msgpackHandle is a shared handle for encoding/decoding of structs
var MsgpackHandle = func() *codec.MsgpackHandle {
	h := &codec.MsgpackHandle{}
	h.RawToString = true

	// maintain binary format from time prior to upgrading latest ugorji
	h.BasicHandle.TimeNotBuiltin = true

	// Sets the default type for decoding a map into a nil interface{}.
	// This is necessary in particular because we store the driver configs as a
	// nil interface{}.
	h.MapType = reflect.TypeOf(map[string]interface{}(nil))

	// only review struct codec tags
	h.TypeInfos = codec.NewTypeInfos([]string{"codec"})

	return h
}()

// Decode is used to decode a MsgPack encoded object
func Decode(buf []byte, out interface{}) error {
	return codec.NewDecoder(bytes.NewReader(buf), MsgpackHandle).Decode(out)
}

// Encode is used to encode a MsgPack object with type prefix
func Encode(t MessageType, msg interface{}) ([]byte, error) {
	var buf bytes.Buffer
	buf.WriteByte(uint8(t))
	err := codec.NewEncoder(&buf, MsgpackHandle).Encode(msg)
	return buf.Bytes(), err
}

// KeyringResponse is a unified key response and can be used for install,
// remove, use, as well as listing key queries.
type KeyringResponse struct {
	Messages map[string]string
	Keys     map[string]int
	NumNodes int
}

// KeyringRequest is request objects for serf key operations.
type KeyringRequest struct {
	Key string
}

// RecoverableError wraps an error and marks whether it is recoverable and could
// be retried or it is fatal.
type RecoverableError struct {
	Err         string
	Recoverable bool
}

// NewRecoverableError is used to wrap an error and mark it as recoverable or
// not.
func NewRecoverableError(e error, recoverable bool) error {
	if e == nil {
		return nil
	}

	return &RecoverableError{
		Err:         e.Error(),
		Recoverable: recoverable,
	}
}

// WrapRecoverable wraps an existing error in a new RecoverableError with a new
// message. If the error was recoverable before the returned error is as well;
// otherwise it is unrecoverable.
func WrapRecoverable(msg string, err error) error {
	return &RecoverableError{Err: msg, Recoverable: IsRecoverable(err)}
}

func (r *RecoverableError) Error() string {
	return r.Err
}

func (r *RecoverableError) IsRecoverable() bool {
	return r.Recoverable
}

func (r *RecoverableError) IsUnrecoverable() bool {
	return !r.Recoverable
}

// Recoverable is an interface for errors to implement to indicate whether or
// not they are fatal or recoverable.
type Recoverable interface {
	error
	IsRecoverable() bool
}

// IsRecoverable returns true if error is a RecoverableError with
// Recoverable=true. Otherwise false is returned.
func IsRecoverable(e error) bool {
	if re, ok := e.(Recoverable); ok {
		return re.IsRecoverable()
	}
	return false
}

// WrappedServerError wraps an error and satisfies
// both the Recoverable and the ServerSideError interfaces
type WrappedServerError struct {
	Err error
}

// NewWrappedServerError is used to create a wrapped server side error
func NewWrappedServerError(e error) error {
	return &WrappedServerError{
		Err: e,
	}
}

func (r *WrappedServerError) IsRecoverable() bool {
	return IsRecoverable(r.Err)
}

func (r *WrappedServerError) Error() string {
	return r.Err.Error()
}

func (r *WrappedServerError) IsServerSide() bool {
	return true
}

// ServerSideError is an interface for errors to implement to indicate
// errors occurring after the request makes it to a server
type ServerSideError interface {
	error
	IsServerSide() bool
}

// IsServerSide returns true if error is a wrapped
// server side error
func IsServerSide(e error) bool {
	if se, ok := e.(ServerSideError); ok {
		return se.IsServerSide()
	}
	return false
}

// ACLPolicy is used to represent an ACL policy
type ACLPolicy struct {
	Name        string      // Unique name
	Description string      // Human readable
	Rules       string      // HCL or JSON format
	RulesJSON   *acl.Policy // Generated from Rules on read
	Hash        []byte
	CreateIndex uint64
	ModifyIndex uint64
}

// SetHash is used to compute and set the hash of the ACL policy
func (a *ACLPolicy) SetHash() []byte {
	// Initialize a 256bit Blake2 hash (32 bytes)
	hash, err := blake2b.New256(nil)
	if err != nil {
		panic(err)
	}

	// Write all the user set fields
	_, _ = hash.Write([]byte(a.Name))
	_, _ = hash.Write([]byte(a.Description))
	_, _ = hash.Write([]byte(a.Rules))

	// Finalize the hash
	hashVal := hash.Sum(nil)

	// Set and return the hash
	a.Hash = hashVal
	return hashVal
}

func (a *ACLPolicy) Stub() *ACLPolicyListStub {
	return &ACLPolicyListStub{
		Name:        a.Name,
		Description: a.Description,
		Hash:        a.Hash,
		CreateIndex: a.CreateIndex,
		ModifyIndex: a.ModifyIndex,
	}
}

func (a *ACLPolicy) Validate() error {
	var mErr multierror.Error
	if !validPolicyName.MatchString(a.Name) {
		err := fmt.Errorf("invalid name '%s'", a.Name)
		mErr.Errors = append(mErr.Errors, err)
	}
	if _, err := acl.Parse(a.Rules); err != nil {
		err = fmt.Errorf("failed to parse rules: %v", err)
		mErr.Errors = append(mErr.Errors, err)
	}
	if len(a.Description) > maxPolicyDescriptionLength {
		err := fmt.Errorf("description longer than %d", maxPolicyDescriptionLength)
		mErr.Errors = append(mErr.Errors, err)
	}
	return mErr.ErrorOrNil()
}

// ACLPolicyListStub is used to for listing ACL policies
type ACLPolicyListStub struct {
	Name        string
	Description string
	Hash        []byte
	CreateIndex uint64
	ModifyIndex uint64
}

// ACLPolicyListRequest is used to request a list of policies
type ACLPolicyListRequest struct {
	QueryOptions
}

// ACLPolicySpecificRequest is used to query a specific policy
type ACLPolicySpecificRequest struct {
	Name string
	QueryOptions
}

// ACLPolicySetRequest is used to query a set of policies
type ACLPolicySetRequest struct {
	Names []string
	QueryOptions
}

// ACLPolicyListResponse is used for a list request
type ACLPolicyListResponse struct {
	Policies []*ACLPolicyListStub
	QueryMeta
}

// SingleACLPolicyResponse is used to return a single policy
type SingleACLPolicyResponse struct {
	Policy *ACLPolicy
	QueryMeta
}

// ACLPolicySetResponse is used to return a set of policies
type ACLPolicySetResponse struct {
	Policies map[string]*ACLPolicy
	QueryMeta
}

// ACLPolicyDeleteRequest is used to delete a set of policies
type ACLPolicyDeleteRequest struct {
	Names []string
	WriteRequest
}

// ACLPolicyUpsertRequest is used to upsert a set of policies
type ACLPolicyUpsertRequest struct {
	Policies []*ACLPolicy
	WriteRequest
}

// ACLToken represents a client token which is used to Authenticate
type ACLToken struct {
	AccessorID string   // Public Accessor ID (UUID)
	SecretID   string   // Secret ID, private (UUID)
	Name       string   // Human friendly name
	Type       string   // Client or Management
	Policies   []string // Policies this token ties to
	Global     bool     // Global or Region local
	Hash       []byte
	CreateTime time.Time // Time of creation

	// ExpirationTime represents the point after which a token should be
	// considered revoked and is eligible for destruction. This time should
	// always use UTC to account for multi-region global tokens. It is a
	// pointer, so we can store nil, rather than the zero value of time.Time.
	ExpirationTime *time.Time

	// ExpirationTTL is a convenience field for helping set ExpirationTime to a
	// value of CreateTime+ExpirationTTL. This can only be set during token
	// creation. This is a string version of a time.Duration like "2m".
	ExpirationTTL time.Duration

	CreateIndex uint64
	ModifyIndex uint64
}

// GetID implements the IDGetter interface, required for pagination.
func (a *ACLToken) GetID() string {
	if a == nil {
		return ""
	}
	return a.AccessorID
}

// GetCreateIndex implements the CreateIndexGetter interface, required for
// pagination.
func (a *ACLToken) GetCreateIndex() uint64 {
	if a == nil {
		return 0
	}
	return a.CreateIndex
}

func (a *ACLToken) Copy() *ACLToken {
	c := new(ACLToken)
	*c = *a

	c.Policies = make([]string, len(a.Policies))
	copy(c.Policies, a.Policies)
	c.Hash = make([]byte, len(a.Hash))
	copy(c.Hash, a.Hash)

	return c
}

var (
	// AnonymousACLToken is used no SecretID is provided, and the
	// request is made anonymously.
	AnonymousACLToken = &ACLToken{
		AccessorID: "anonymous",
		Name:       "Anonymous Token",
		Type:       ACLClientToken,
		Policies:   []string{"anonymous"},
		Global:     false,
	}
)

type ACLTokenListStub struct {
	AccessorID     string
	Name           string
	Type           string
	Policies       []string
	Global         bool
	Hash           []byte
	CreateTime     time.Time
	ExpirationTime *time.Time
	CreateIndex    uint64
	ModifyIndex    uint64
}

// SetHash is used to compute and set the hash of the ACL token. It only hashes
// fields which can be updated, and as such, does not hash fields such as
// ExpirationTime.
func (a *ACLToken) SetHash() []byte {
	// Initialize a 256bit Blake2 hash (32 bytes)
	hash, err := blake2b.New256(nil)
	if err != nil {
		panic(err)
	}

	// Write all the user set fields
	_, _ = hash.Write([]byte(a.Name))
	_, _ = hash.Write([]byte(a.Type))
	for _, policyName := range a.Policies {
		_, _ = hash.Write([]byte(policyName))
	}
	if a.Global {
		_, _ = hash.Write([]byte("global"))
	} else {
		_, _ = hash.Write([]byte("local"))
	}

	// Finalize the hash
	hashVal := hash.Sum(nil)

	// Set and return the hash
	a.Hash = hashVal
	return hashVal
}

func (a *ACLToken) Stub() *ACLTokenListStub {
	return &ACLTokenListStub{
		AccessorID:     a.AccessorID,
		Name:           a.Name,
		Type:           a.Type,
		Policies:       a.Policies,
		Global:         a.Global,
		Hash:           a.Hash,
		CreateTime:     a.CreateTime,
		ExpirationTime: a.ExpirationTime,
		CreateIndex:    a.CreateIndex,
		ModifyIndex:    a.ModifyIndex,
	}
}

// PolicySubset checks if a given set of policies is a subset of the token
func (a *ACLToken) PolicySubset(policies []string) bool {
	// Hot-path the management tokens, superset of all policies.
	if a.Type == ACLManagementToken {
		return true
	}
	associatedPolicies := make(map[string]struct{}, len(a.Policies))
	for _, policy := range a.Policies {
		associatedPolicies[policy] = struct{}{}
	}
	for _, policy := range policies {
		if _, ok := associatedPolicies[policy]; !ok {
			return false
		}
	}
	return true
}

// ACLTokenListRequest is used to request a list of tokens
type ACLTokenListRequest struct {
	GlobalOnly bool
	QueryOptions
}

// ACLTokenSpecificRequest is used to query a specific token
type ACLTokenSpecificRequest struct {
	AccessorID string
	QueryOptions
}

// ACLTokenSetRequest is used to query a set of tokens
type ACLTokenSetRequest struct {
	AccessorIDS []string
	QueryOptions
}

// ACLTokenListResponse is used for a list request
type ACLTokenListResponse struct {
	Tokens []*ACLTokenListStub
	QueryMeta
}

// SingleACLTokenResponse is used to return a single token
type SingleACLTokenResponse struct {
	Token *ACLToken
	QueryMeta
}

// ACLTokenSetResponse is used to return a set of token
type ACLTokenSetResponse struct {
	Tokens map[string]*ACLToken // Keyed by Accessor ID
	QueryMeta
}

// ResolveACLTokenRequest is used to resolve a specific token
type ResolveACLTokenRequest struct {
	SecretID string
	QueryOptions
}

// ResolveACLTokenResponse is used to resolve a single token
type ResolveACLTokenResponse struct {
	Token *ACLToken
	QueryMeta
}

// ACLTokenDeleteRequest is used to delete a set of tokens
type ACLTokenDeleteRequest struct {
	AccessorIDs []string
	WriteRequest
}

// ACLTokenBootstrapRequest is used to bootstrap ACLs
type ACLTokenBootstrapRequest struct {
	Token           *ACLToken // Not client specifiable
	ResetIndex      uint64    // Reset index is used to clear the bootstrap token
	BootstrapSecret string
	WriteRequest
}

// ACLTokenUpsertRequest is used to upsert a set of tokens
type ACLTokenUpsertRequest struct {
	Tokens []*ACLToken
	WriteRequest
}

// ACLTokenUpsertResponse is used to return from an ACLTokenUpsertRequest
type ACLTokenUpsertResponse struct {
	Tokens []*ACLToken
	WriteMeta
}

// OneTimeToken is used to log into the web UI using a token provided by the
// command line.
type OneTimeToken struct {
	OneTimeSecretID string
	AccessorID      string
	ExpiresAt       time.Time
	CreateIndex     uint64
	ModifyIndex     uint64
}

// OneTimeTokenUpsertRequest is the request for a UpsertOneTimeToken RPC
type OneTimeTokenUpsertRequest struct {
	WriteRequest
}

// OneTimeTokenUpsertResponse is the response to a UpsertOneTimeToken RPC.
type OneTimeTokenUpsertResponse struct {
	OneTimeToken *OneTimeToken
	WriteMeta
}

// OneTimeTokenExchangeRequest is a request to swap the one-time token with
// the backing ACL token
type OneTimeTokenExchangeRequest struct {
	OneTimeSecretID string
	WriteRequest
}

// OneTimeTokenExchangeResponse is the response to swapping the one-time token
// with the backing ACL token
type OneTimeTokenExchangeResponse struct {
	Token *ACLToken
	WriteMeta
}

// OneTimeTokenDeleteRequest is a request to delete a group of one-time tokens
type OneTimeTokenDeleteRequest struct {
	AccessorIDs []string
	WriteRequest
}

// OneTimeTokenExpireRequest is a request to delete all expired one-time tokens
type OneTimeTokenExpireRequest struct {
	Timestamp time.Time
	WriteRequest
}

// RpcError is used for serializing errors with a potential error code
type RpcError struct {
	Message string
	Code    *int64
}

func NewRpcError(err error, code *int64) *RpcError {
	return &RpcError{
		Message: err.Error(),
		Code:    code,
	}
}

func (r *RpcError) Error() string {
	return r.Message
}<|MERGE_RESOLUTION|>--- conflicted
+++ resolved
@@ -10883,7 +10883,6 @@
 	// tokens. We periodically scan for expired tokens and delete them.
 	CoreJobOneTimeTokenGC = "one-time-token-gc"
 
-<<<<<<< HEAD
 	// CoreJobLocalTokenExpiredGC is used for the garbage collection of
 	// expired local ACL tokens. We periodically scan for expired tokens and
 	// delete them.
@@ -10893,7 +10892,7 @@
 	// expired global ACL tokens. We periodically scan for expired tokens and
 	// delete them.
 	CoreJobGlobalTokenExpiredGC = "global-token-expired-gc"
-=======
+
 	// CoreJobRootKeyRotateGC is used for periodic key rotation and
 	// garbage collection of unused encryption keys.
 	CoreJobRootKeyRotateOrGC = "root-key-rotate-gc"
@@ -10902,7 +10901,6 @@
 	// encryption keys for secure variables by decrypting all secure
 	// variables and re-encrypting them with the active key
 	CoreJobSecureVariablesRekey = "secure-variables-rekey"
->>>>>>> a095225b
 
 	// CoreJobForceGC is used to force garbage collection of all GCable objects.
 	CoreJobForceGC = "force-gc"
