--- conflicted
+++ resolved
@@ -461,20 +461,12 @@
 		}
 
 		templ := &api.Template{
-<<<<<<< HEAD
 			ChangeMode:    stringToPtr("restart"),
 			Splay:         timeToPtr(5 * time.Second),
 			Perms:         stringToPtr("0644"),
-			Uid:           intToPtr(0),
-			Gid:           intToPtr(0),
+			Uid:           intToPtr(-1),
+			Gid:           intToPtr(-1),
 			ErrMissingKey: boolToPtr(false),
-=======
-			ChangeMode: stringToPtr("restart"),
-			Splay:      timeToPtr(5 * time.Second),
-			Perms:      stringToPtr("0644"),
-			Uid:        intToPtr(-1),
-			Gid:        intToPtr(-1),
->>>>>>> e1ae7bf7
 		}
 
 		dec, err := mapstructure.NewDecoder(&mapstructure.DecoderConfig{
